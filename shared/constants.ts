// !!!!!!! Please update file in the root folder if you want to change or add something
// This file will be shared between frontend and backend

// Types of messages exchanged between client and server
export enum MessageType {
	JOIN_GAME,		  // CLIENT -> SERVER: Client requests to start a game
	PLAYER_INPUT,	   // CLIENT -> SERVER: Player input data
	GAME_STATE,		 // SERVER -> CLIENTS: Current game state update
	SIDE_ASSIGNMENT,	// SERVER -> CLIENTS: Assign player to a side (left/right)
	ERROR,			  // SERVER -> CLIENTS: Error message
	QUIT_GAME,		  // CLIENT -> SERVER: Send this message when CTRL + Y
	PAUSE_REQUEST,	  // CLIENT -> SERVER: Client requests pause (ESC key)
	RESUME_REQUEST,	 // CLIENT -> SERVER: Client requests resume (N key)  
	SESSION_ENDED,	  // SERVER -> CLIENTS: Server notifies all games are completed
	PLAYER_READY,	   // CLIENT -> SERVER: Client loaded babylon and is waiting for server
	REQUEST_LOBBY,		// Client requests the lobby from the server
	TOURNAMENT_LOBBY,	   // broadcasts the tournament lobby whenever it changes 
	REGISTER_USER,		 // New User want to register --> going to create a new row in db
	LOGIN_USER,			// User want to connect to their account --> calling function for validate info
	LOGOUT_USER,
	SUCCESS_LOGIN,		 // Successfully login a user 
	SUCCESS_REGISTRATION,  // Succesfylly register new user
	LOGIN_FAILURE,		 // failure in login user -- id or pwd not matching
	USERNAME_TAKEN,		 // failure to register new user -- username already exist in database  
	USER_EXIST,			// failure to register new user -- exist in db
	USER_NOTEXIST,		 // failure in login user -- do not exist in db 
	SEND_USER_PROFILE,	  // Type for front to backend comm
	REQUEST_USER_STATS,
	SEND_USER_STATS,
	REQUEST_GAME_HISTORY,
	SEND_GAME_HISTORY,
	REQUEST_USER_PROFILE,	// Type for back to frontend comm
	UPDATE_USER_PROFILE,	 // Request to update user information 
	COUNTDOWN,			   // Used to send countdown timer before game starts
	MATCH_RESULT,			// Used to update tournament tree with match winner
	MATCH_ASSIGNMENT,		// Used to send tournament match assignment to all clients
	ACTIVATE_POWERUP,		// Activates a specified powerup
	TOGGLE_SPECTATOR_GAME,	// Used to change which game the spectator is watching
	SPECTATE_GAME,			// Used to change which game the spectator is watching
}

export enum WebSocketEvent {
	GAME_STATE = 'gameState',
	CONNECTION = 'connection',
	COUNTDOWN = 'countdown',
	ERROR = 'error',
	SESSION_ENDED = 'sessionEnded',
	STATUS_CHANGE = 'statusChange',
	SIDE_ASSIGNMENT = 'side_assignment',
	LOGIN_SUCCESS = 'LOGIN_SUCCESS',
	LOGIN_FAILURE = 'LOGIN_FAILURE',
	REGISTRATION_SUCCESS = 'REGISTRATION_SUCCESS',
	REGISTRATION_FAILURE = 'REGISTRATION_FAILURE',
	USER_STATS = 'USER_STATS',
	GAME_HISTORY = 'GAME_HISTORY',
	MATCH_ASSIGNMENT = 'match_assignment',
	MATCH_RESULT = 'match_result',
	POWERUP_ASSIGNMENT = 'powerup_assignment',
	POWERUP_ACTIVATED = 'powerup_activated',
	POWERUP_DEACTIVATED = 'powerup_deactivated',
	TOURNAMENT_LOBBY = 'tournament_lobby'
}

// Different game modes available
export enum GameMode {
	SINGLE_PLAYER = 'solo-mode',
	TWO_PLAYER_LOCAL = 'local-mode',			// Two players on the same device
	TWO_PLAYER_REMOTE = 'online-mode',		  // Two players over the network
	TOURNAMENT_LOCAL = 'tournament-mode',	   // Tournament mode, all player same page
	TOURNAMENT_REMOTE = 'tournament-online-mode'// Tournament mode, over the network
}

export enum PowerupType {
	SLOW_OPPONENT,
	SHRINK_OPPONENT,
	INVERT_OPPONENT,
	INCREASE_PADDLE_SPEED,
	GROW_PADDLE,
	FREEZE,
	POWERSHOT,
<<<<<<< HEAD
	INVISIBLE_BALL,
	DOUBLE_POINTS,
	RESET_RALLY,
=======
	TRIPLE_SHOT,
	// INVISIBLE_BALL,
	// DOUBLE_POINTS,
	// RESET_RALLY,
>>>>>>> 5a9fc24b
}

export enum PowerupState {
	UNUSED,
	ACTIVE,
	SPENT,
}

// Directions for player movement
export enum Direction {
	LEFT = -1,			  // Move left
	RIGHT = 1,			 // Move right
	STOP = 0			   // Stop movement
}

// States the client can be in
export enum ClientState {
	PLAYING,
	PAUSED,
	MATCH_ENDED,
	WAITING,
	EXITING,
	CONNECTING,
	PAUSED_LOCAL,
	SPECTATOR,
	SPECTATOR_PAUSED
}

// States the game can be in
export enum GameState {
	INIT,
	RUNNING,
	PAUSED,
	ENDED,
}

// States the game can be in
export enum GameSessionState {
	INIT,
	LOBBY,
	RUNNING,
	ENDED,
}

// View modes for the game
export enum ViewMode {
	MODE_2D = 0,		// 2D view
	MODE_3D = 1			// 3D view
}

// Directions of collision
export enum CollisionDirection {
	HORIZONTAL = 0,		// Horizontal collision
	FRONT = 1		   // Front collision
}

export enum AuthState {
	GUEST = 0,
	LOGGED_IN = 1,
	LOGGED_FAILED = 2
}

export enum AuthCode {
  OK = 0,
  NOT_FOUND = 1,
  BAD_CREDENTIALS = 2,
  USERNAME_TAKEN = 2,
  USER_EXISTS = 1,
  ALREADY_LOGIN = 3,
}

export enum ConnectionStatus {
	CONNECTING = 0,	// Attempting to connect
	CONNECTED = 1,	 // Connected and ready
	FAILED = 2		 // Connection failed - show error
}

export enum AppState {
	MAIN_MENU ,// = 'main-menu',
	LOGIN ,//= 'login',
	REGISTER ,//= 'register',
	GAME_MODE ,//= 'game-mode',
	PLAYER_SETUP ,//= 'player-setup',
	GAME_3D ,//= 'game-3d',
	STATS_DASHBOARD ,//= 'STATS_DASHBOARD'
}

export enum AiDifficulty {
	EASY,
	MEDIUM,
	HARD,
	IMPOSSIBLE
}

export enum UserManagement {
	SEND_USER_PROFILE,	  // Type for front to backend comm
	REQUEST_USER_PROFILE,	// Type for back to frontend comm
	UPDATE_USER_PROFILE	 // Request to update user information 
}
<|MERGE_RESOLUTION|>--- conflicted
+++ resolved
@@ -1,189 +1,183 @@
-// !!!!!!! Please update file in the root folder if you want to change or add something
-// This file will be shared between frontend and backend
-
-// Types of messages exchanged between client and server
-export enum MessageType {
-	JOIN_GAME,		  // CLIENT -> SERVER: Client requests to start a game
-	PLAYER_INPUT,	   // CLIENT -> SERVER: Player input data
-	GAME_STATE,		 // SERVER -> CLIENTS: Current game state update
-	SIDE_ASSIGNMENT,	// SERVER -> CLIENTS: Assign player to a side (left/right)
-	ERROR,			  // SERVER -> CLIENTS: Error message
-	QUIT_GAME,		  // CLIENT -> SERVER: Send this message when CTRL + Y
-	PAUSE_REQUEST,	  // CLIENT -> SERVER: Client requests pause (ESC key)
-	RESUME_REQUEST,	 // CLIENT -> SERVER: Client requests resume (N key)  
-	SESSION_ENDED,	  // SERVER -> CLIENTS: Server notifies all games are completed
-	PLAYER_READY,	   // CLIENT -> SERVER: Client loaded babylon and is waiting for server
-	REQUEST_LOBBY,		// Client requests the lobby from the server
-	TOURNAMENT_LOBBY,	   // broadcasts the tournament lobby whenever it changes 
-	REGISTER_USER,		 // New User want to register --> going to create a new row in db
-	LOGIN_USER,			// User want to connect to their account --> calling function for validate info
-	LOGOUT_USER,
-	SUCCESS_LOGIN,		 // Successfully login a user 
-	SUCCESS_REGISTRATION,  // Succesfylly register new user
-	LOGIN_FAILURE,		 // failure in login user -- id or pwd not matching
-	USERNAME_TAKEN,		 // failure to register new user -- username already exist in database  
-	USER_EXIST,			// failure to register new user -- exist in db
-	USER_NOTEXIST,		 // failure in login user -- do not exist in db 
-	SEND_USER_PROFILE,	  // Type for front to backend comm
-	REQUEST_USER_STATS,
-	SEND_USER_STATS,
-	REQUEST_GAME_HISTORY,
-	SEND_GAME_HISTORY,
-	REQUEST_USER_PROFILE,	// Type for back to frontend comm
-	UPDATE_USER_PROFILE,	 // Request to update user information 
-	COUNTDOWN,			   // Used to send countdown timer before game starts
-	MATCH_RESULT,			// Used to update tournament tree with match winner
-	MATCH_ASSIGNMENT,		// Used to send tournament match assignment to all clients
-	ACTIVATE_POWERUP,		// Activates a specified powerup
-	TOGGLE_SPECTATOR_GAME,	// Used to change which game the spectator is watching
-	SPECTATE_GAME,			// Used to change which game the spectator is watching
-}
-
-export enum WebSocketEvent {
-	GAME_STATE = 'gameState',
-	CONNECTION = 'connection',
-	COUNTDOWN = 'countdown',
-	ERROR = 'error',
-	SESSION_ENDED = 'sessionEnded',
-	STATUS_CHANGE = 'statusChange',
-	SIDE_ASSIGNMENT = 'side_assignment',
-	LOGIN_SUCCESS = 'LOGIN_SUCCESS',
-	LOGIN_FAILURE = 'LOGIN_FAILURE',
-	REGISTRATION_SUCCESS = 'REGISTRATION_SUCCESS',
-	REGISTRATION_FAILURE = 'REGISTRATION_FAILURE',
-	USER_STATS = 'USER_STATS',
-	GAME_HISTORY = 'GAME_HISTORY',
-	MATCH_ASSIGNMENT = 'match_assignment',
-	MATCH_RESULT = 'match_result',
-	POWERUP_ASSIGNMENT = 'powerup_assignment',
-	POWERUP_ACTIVATED = 'powerup_activated',
-	POWERUP_DEACTIVATED = 'powerup_deactivated',
-	TOURNAMENT_LOBBY = 'tournament_lobby'
-}
-
-// Different game modes available
-export enum GameMode {
-	SINGLE_PLAYER = 'solo-mode',
-	TWO_PLAYER_LOCAL = 'local-mode',			// Two players on the same device
-	TWO_PLAYER_REMOTE = 'online-mode',		  // Two players over the network
-	TOURNAMENT_LOCAL = 'tournament-mode',	   // Tournament mode, all player same page
-	TOURNAMENT_REMOTE = 'tournament-online-mode'// Tournament mode, over the network
-}
-
-export enum PowerupType {
-	SLOW_OPPONENT,
-	SHRINK_OPPONENT,
-	INVERT_OPPONENT,
-	INCREASE_PADDLE_SPEED,
-	GROW_PADDLE,
-	FREEZE,
-	POWERSHOT,
-<<<<<<< HEAD
-	INVISIBLE_BALL,
-	DOUBLE_POINTS,
-	RESET_RALLY,
-=======
-	TRIPLE_SHOT,
-	// INVISIBLE_BALL,
-	// DOUBLE_POINTS,
-	// RESET_RALLY,
->>>>>>> 5a9fc24b
-}
-
-export enum PowerupState {
-	UNUSED,
-	ACTIVE,
-	SPENT,
-}
-
-// Directions for player movement
-export enum Direction {
-	LEFT = -1,			  // Move left
-	RIGHT = 1,			 // Move right
-	STOP = 0			   // Stop movement
-}
-
-// States the client can be in
-export enum ClientState {
-	PLAYING,
-	PAUSED,
-	MATCH_ENDED,
-	WAITING,
-	EXITING,
-	CONNECTING,
-	PAUSED_LOCAL,
-	SPECTATOR,
-	SPECTATOR_PAUSED
-}
-
-// States the game can be in
-export enum GameState {
-	INIT,
-	RUNNING,
-	PAUSED,
-	ENDED,
-}
-
-// States the game can be in
-export enum GameSessionState {
-	INIT,
-	LOBBY,
-	RUNNING,
-	ENDED,
-}
-
-// View modes for the game
-export enum ViewMode {
-	MODE_2D = 0,		// 2D view
-	MODE_3D = 1			// 3D view
-}
-
-// Directions of collision
-export enum CollisionDirection {
-	HORIZONTAL = 0,		// Horizontal collision
-	FRONT = 1		   // Front collision
-}
-
-export enum AuthState {
-	GUEST = 0,
-	LOGGED_IN = 1,
-	LOGGED_FAILED = 2
-}
-
-export enum AuthCode {
-  OK = 0,
-  NOT_FOUND = 1,
-  BAD_CREDENTIALS = 2,
-  USERNAME_TAKEN = 2,
-  USER_EXISTS = 1,
-  ALREADY_LOGIN = 3,
-}
-
-export enum ConnectionStatus {
-	CONNECTING = 0,	// Attempting to connect
-	CONNECTED = 1,	 // Connected and ready
-	FAILED = 2		 // Connection failed - show error
-}
-
-export enum AppState {
-	MAIN_MENU ,// = 'main-menu',
-	LOGIN ,//= 'login',
-	REGISTER ,//= 'register',
-	GAME_MODE ,//= 'game-mode',
-	PLAYER_SETUP ,//= 'player-setup',
-	GAME_3D ,//= 'game-3d',
-	STATS_DASHBOARD ,//= 'STATS_DASHBOARD'
-}
-
-export enum AiDifficulty {
-	EASY,
-	MEDIUM,
-	HARD,
-	IMPOSSIBLE
-}
-
-export enum UserManagement {
-	SEND_USER_PROFILE,	  // Type for front to backend comm
-	REQUEST_USER_PROFILE,	// Type for back to frontend comm
-	UPDATE_USER_PROFILE	 // Request to update user information 
-}
+// !!!!!!! Please update file in the root folder if you want to change or add something
+// This file will be shared between frontend and backend
+
+// Types of messages exchanged between client and server
+export enum MessageType {
+	JOIN_GAME,		  // CLIENT -> SERVER: Client requests to start a game
+	PLAYER_INPUT,	   // CLIENT -> SERVER: Player input data
+	GAME_STATE,		 // SERVER -> CLIENTS: Current game state update
+	SIDE_ASSIGNMENT,	// SERVER -> CLIENTS: Assign player to a side (left/right)
+	ERROR,			  // SERVER -> CLIENTS: Error message
+	QUIT_GAME,		  // CLIENT -> SERVER: Send this message when CTRL + Y
+	PAUSE_REQUEST,	  // CLIENT -> SERVER: Client requests pause (ESC key)
+	RESUME_REQUEST,	 // CLIENT -> SERVER: Client requests resume (N key)  
+	SESSION_ENDED,	  // SERVER -> CLIENTS: Server notifies all games are completed
+	PLAYER_READY,	   // CLIENT -> SERVER: Client loaded babylon and is waiting for server
+	REQUEST_LOBBY,		// Client requests the lobby from the server
+	TOURNAMENT_LOBBY,	   // broadcasts the tournament lobby whenever it changes 
+	REGISTER_USER,		 // New User want to register --> going to create a new row in db
+	LOGIN_USER,			// User want to connect to their account --> calling function for validate info
+	LOGOUT_USER,
+	SUCCESS_LOGIN,		 // Successfully login a user 
+	SUCCESS_REGISTRATION,  // Succesfylly register new user
+	LOGIN_FAILURE,		 // failure in login user -- id or pwd not matching
+	USERNAME_TAKEN,		 // failure to register new user -- username already exist in database  
+	USER_EXIST,			// failure to register new user -- exist in db
+	USER_NOTEXIST,		 // failure in login user -- do not exist in db 
+	SEND_USER_PROFILE,	  // Type for front to backend comm
+	REQUEST_USER_STATS,
+	SEND_USER_STATS,
+	REQUEST_GAME_HISTORY,
+	SEND_GAME_HISTORY,
+	REQUEST_USER_PROFILE,	// Type for back to frontend comm
+	UPDATE_USER_PROFILE,	 // Request to update user information 
+	COUNTDOWN,			   // Used to send countdown timer before game starts
+	MATCH_RESULT,			// Used to update tournament tree with match winner
+	MATCH_ASSIGNMENT,		// Used to send tournament match assignment to all clients
+	ACTIVATE_POWERUP,		// Activates a specified powerup
+	TOGGLE_SPECTATOR_GAME,	// Used to change which game the spectator is watching
+	SPECTATE_GAME,			// Used to change which game the spectator is watching
+}
+
+export enum WebSocketEvent {
+	GAME_STATE = 'gameState',
+	CONNECTION = 'connection',
+	COUNTDOWN = 'countdown',
+	ERROR = 'error',
+	SESSION_ENDED = 'sessionEnded',
+	STATUS_CHANGE = 'statusChange',
+	SIDE_ASSIGNMENT = 'side_assignment',
+	LOGIN_SUCCESS = 'LOGIN_SUCCESS',
+	LOGIN_FAILURE = 'LOGIN_FAILURE',
+	REGISTRATION_SUCCESS = 'REGISTRATION_SUCCESS',
+	REGISTRATION_FAILURE = 'REGISTRATION_FAILURE',
+	USER_STATS = 'USER_STATS',
+	GAME_HISTORY = 'GAME_HISTORY',
+	MATCH_ASSIGNMENT = 'match_assignment',
+	MATCH_RESULT = 'match_result',
+	POWERUP_ASSIGNMENT = 'powerup_assignment',
+	POWERUP_ACTIVATED = 'powerup_activated',
+	POWERUP_DEACTIVATED = 'powerup_deactivated',
+	TOURNAMENT_LOBBY = 'tournament_lobby'
+}
+
+// Different game modes available
+export enum GameMode {
+	SINGLE_PLAYER = 'solo-mode',
+	TWO_PLAYER_LOCAL = 'local-mode',			// Two players on the same device
+	TWO_PLAYER_REMOTE = 'online-mode',		  // Two players over the network
+	TOURNAMENT_LOCAL = 'tournament-mode',	   // Tournament mode, all player same page
+	TOURNAMENT_REMOTE = 'tournament-online-mode'// Tournament mode, over the network
+}
+
+export enum PowerupType {
+	SLOW_OPPONENT,
+	SHRINK_OPPONENT,
+	INVERT_OPPONENT,
+	INCREASE_PADDLE_SPEED,
+	GROW_PADDLE,
+	FREEZE,
+	POWERSHOT,
+	INVISIBLE_BALL,
+	DOUBLE_POINTS,
+	RESET_RALLY,
+	TRIPLE_SHOT,
+}
+
+export enum PowerupState {
+	UNUSED,
+	ACTIVE,
+	SPENT,
+}
+
+// Directions for player movement
+export enum Direction {
+	LEFT = -1,			  // Move left
+	RIGHT = 1,			 // Move right
+	STOP = 0			   // Stop movement
+}
+
+// States the client can be in
+export enum ClientState {
+	PLAYING,
+	PAUSED,
+	MATCH_ENDED,
+	WAITING,
+	EXITING,
+	CONNECTING,
+	PAUSED_LOCAL,
+	SPECTATOR,
+	SPECTATOR_PAUSED
+}
+
+// States the game can be in
+export enum GameState {
+	INIT,
+	RUNNING,
+	PAUSED,
+	ENDED,
+}
+
+// States the game can be in
+export enum GameSessionState {
+	INIT,
+	LOBBY,
+	RUNNING,
+	ENDED,
+}
+
+// View modes for the game
+export enum ViewMode {
+	MODE_2D = 0,		// 2D view
+	MODE_3D = 1			// 3D view
+}
+
+// Directions of collision
+export enum CollisionDirection {
+	HORIZONTAL = 0,		// Horizontal collision
+	FRONT = 1		   // Front collision
+}
+
+export enum AuthState {
+	GUEST = 0,
+	LOGGED_IN = 1,
+	LOGGED_FAILED = 2
+}
+
+export enum AuthCode {
+  OK = 0,
+  NOT_FOUND = 1,
+  BAD_CREDENTIALS = 2,
+  USERNAME_TAKEN = 2,
+  USER_EXISTS = 1,
+  ALREADY_LOGIN = 3,
+}
+
+export enum ConnectionStatus {
+	CONNECTING = 0,	// Attempting to connect
+	CONNECTED = 1,	 // Connected and ready
+	FAILED = 2		 // Connection failed - show error
+}
+
+export enum AppState {
+	MAIN_MENU ,// = 'main-menu',
+	LOGIN ,//= 'login',
+	REGISTER ,//= 'register',
+	GAME_MODE ,//= 'game-mode',
+	PLAYER_SETUP ,//= 'player-setup',
+	GAME_3D ,//= 'game-3d',
+	STATS_DASHBOARD ,//= 'STATS_DASHBOARD'
+}
+
+export enum AiDifficulty {
+	EASY,
+	MEDIUM,
+	HARD,
+	IMPOSSIBLE
+}
+
+export enum UserManagement {
+	SEND_USER_PROFILE,	  // Type for front to backend comm
+	REQUEST_USER_PROFILE,	// Type for back to frontend comm
+	UPDATE_USER_PROFILE	 // Request to update user information 
+}