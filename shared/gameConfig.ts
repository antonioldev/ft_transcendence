--- conflicted
+++ resolved
@@ -1,139 +1,133 @@
-// !!!!!!! Please update file in the root folder if you want to change or add something
-// Shared game configuration between frontend and backend
-
-import { Position, Size } from './types.js';
-
-const fieldWidth = 20; // Width of the game field
-const fieldHeight = 40; // Height of the game field
-const ballRadius = 0.3;
-
-export const GAME_CONFIG = {
-    // Field dimensions
-    fieldWidth: fieldWidth, // Field width
-    fieldHeight: fieldHeight, // Field height
-    fieldBoundary: fieldWidth / 2, // Half of the field width
-
-    // Walls
-    wallHeight: 0.5, // Height of the walls
-    wallThickness: 0.5, // Thickness of the walls
-    
-    // Player settings
-    paddleWidth: 3, // Width of the paddle
-    paddleHeight: 0.5, // Height of the paddle
-    paddleDepth: 0.5, // Depth of the paddle
-    paddleOffsetFromEdge: 2, // Distance from the edge of the field
-    paddleSpeed: 10, // Speed of the paddle
-    
-    // Camera settings (mainly for frontend)
-    camera2DHeight: 25, // Camera height in 2D mode
-    camera3DHeight: 3, // Camera height in 3D mode
-    camera3DDistance: 5, // Distance of the camera in 3D mode
-    followSpeed: 0.1, // Speed at which the camera follows the paddle
-    cameraFollowLimit: fieldWidth / 4, // Max limit for camera to follow player
-    edgeBuffer: 13, // Buffer space at the edges of the field
-
-    // Ball settings
-<<<<<<< HEAD
-    ballRadius: ballRadius, // Radius of the ball
-    ballInitialSpeed: 5, // Initial speed of the ball
-    ballMaxAngle: Math.PI / 6, // Maximum angle of the ball trajectory
-=======
-    ballRadius: 0.3, // Radius of the ball
-    ballInitialSpeed: 6, // Initial speed of the ball
-    ballMaxAngle: Math.PI / 4, // Maximum angle of the ball trajectory
-    ballMinAngle: Math.PI / 12, // Minimum angle of the ball trajectory
-    ballSpeedIncrease: 1.08, // Speed multiplier after paddle hit
-    maxBallSpeed: 12,       // Maximum ball speed
->>>>>>> b10917f3
-    
-    // Wall collision boundaries (accounting for ball radius)
-    wallBounds: {
-        minX: -(fieldWidth / 2) + ballRadius,   // Left wall + wall thickness  
-        maxX: (fieldWidth / 2) - ballRadius     // Right wall - wall thickness
-    },
-    
-    // Goal boundaries (behind paddles)
-    goalBounds: {
-        rightGoal: -(fieldHeight / 2),    // Behind top player
-        leftGoal: (fieldHeight / 2)      // Behind bottom player  
-    },
-
-    // Game mechanics
-    serveRandomAngle: 0.3,  // Random Z velocity range on serve
-    scoreToWin: 50,          // Points needed to win
-    
-    // Input mappings
-    input2D: {
-        playerLeft: { left: 87, right: 83 },    // W/S keys for left paddle
-        playerRight: { left: 38, right: 40 }    // Up/Down arrows for right paddle
-    },
-    input3D: {
-        playerLeft: { left: 65, right: 68 },    // A/D keys for left paddle  
-        playerRight: { left: 39, right: 37 }    // Left/Right arrows for right paddle
-    },
-    
-    // Timing
-    startDelay: 5.0, // Delay before the game starts
-    ballDelay: 1.0, // Delay before the ball starts between rounds
-
-} as const;
-
-// Paddle/Player constants
-export const LEFT_PADDLE = 0; // Identifier for the left paddle
-export const RIGHT_PADDLE = 1; // Identifier for the right paddle
-export const BALL = 2; // Identifier for the ball
-
-// Utility functions that work for both frontend and backend
-
-// Get the size of the paddle
-export function getPlayerSize(): Size {
-    return {
-        x: GAME_CONFIG.paddleWidth,
-        y: GAME_CONFIG.paddleHeight,
-        z: GAME_CONFIG.paddleDepth
-    };
-}
-
-// Get the initial position of the left paddle
-export function getPlayerLeftPosition(): Position {
-    return {
-        x: 0,
-        y: 1,
-        z: -(GAME_CONFIG.fieldHeight/2 - GAME_CONFIG.paddleOffsetFromEdge)
-    };
-}
-
-// Get the initial position of the right paddle
-export function getPlayerRightPosition(): Position {
-    return {
-        x: 0,
-        y: 1,
-        z: GAME_CONFIG.fieldHeight/2 - GAME_CONFIG.paddleOffsetFromEdge
-    };
-}
-
-const PLAYER_BOUNDARIES = {
-    left: -(GAME_CONFIG.fieldWidth / 2 - GAME_CONFIG.wallThickness - GAME_CONFIG.paddleWidth / 2 - 0.2),
-    right: GAME_CONFIG.fieldWidth / 2 - GAME_CONFIG.wallThickness - GAME_CONFIG.paddleWidth / 2 - 0.2
-};
-
-// Get the boundaries within which the paddle can move
-export function getPlayerBoundaries() {
-    return PLAYER_BOUNDARIES;
-}
-
-// Get the initial position of the ball
-export function getBallStartPosition(): Position {
-    return { x: 0, y: 1, z: 0 };
-}
-
-// Get the initial velocity of the ball based on the serve direction
-export function getInitialBallVelocity(serveDirection: number) {
-    const baseSpeed = GAME_CONFIG.ballInitialSpeed;
-    const randomX = (Math.random() - 0.5) * GAME_CONFIG.serveRandomAngle;
-    const randomZ = serveDirection * baseSpeed;
-    return {
-        x: randomX,
-        z: randomZ
-    };
+// !!!!!!! Please update file in the root folder if you want to change or add something
+// Shared game configuration between frontend and backend
+
+import { Position, Size } from './types.js';
+
+const fieldWidth = 20; // Width of the game field
+const fieldHeight = 40; // Height of the game field
+const ballRadius = 0.3;
+
+export const GAME_CONFIG = {
+    // Field dimensions
+    fieldWidth: fieldWidth, // Field width
+    fieldHeight: fieldHeight, // Field height
+    fieldBoundary: fieldWidth / 2, // Half of the field width
+
+    // Walls
+    wallHeight: 0.5, // Height of the walls
+    wallThickness: 0.5, // Thickness of the walls
+    
+    // Player settings
+    paddleWidth: 3, // Width of the paddle
+    paddleHeight: 0.5, // Height of the paddle
+    paddleDepth: 0.5, // Depth of the paddle
+    paddleOffsetFromEdge: 2, // Distance from the edge of the field
+    paddleSpeed: 10, // Speed of the paddle
+    
+    // Camera settings (mainly for frontend)
+    camera2DHeight: 25, // Camera height in 2D mode
+    camera3DHeight: 3, // Camera height in 3D mode
+    camera3DDistance: 5, // Distance of the camera in 3D mode
+    followSpeed: 0.1, // Speed at which the camera follows the paddle
+    cameraFollowLimit: fieldWidth / 4, // Max limit for camera to follow player
+    edgeBuffer: 13, // Buffer space at the edges of the field
+
+    // Ball settings
+    ballRadius: 0.3, // Radius of the ball
+    ballInitialSpeed: 6, // Initial speed of the ball
+    ballMaxAngle: Math.PI / 4, // Maximum angle of the ball trajectory
+    ballMinAngle: Math.PI / 12, // Minimum angle of the ball trajectory
+    ballSpeedIncrease: 1.08, // Speed multiplier after paddle hit
+    maxBallSpeed: 12,       // Maximum ball speed
+    
+    // Wall collision boundaries (accounting for ball radius)
+    wallBounds: {
+        minX: -(fieldWidth / 2) + ballRadius,   // Left wall + wall thickness  
+        maxX: (fieldWidth / 2) - ballRadius     // Right wall - wall thickness
+    },
+    
+    // Goal boundaries (behind paddles)
+    goalBounds: {
+        rightGoal: -(fieldHeight / 2),    // Behind top player
+        leftGoal: (fieldHeight / 2)      // Behind bottom player  
+    },
+
+    // Game mechanics
+    serveRandomAngle: 0.3,  // Random Z velocity range on serve
+    scoreToWin: 50,          // Points needed to win
+    
+    // Input mappings
+    input2D: {
+        playerLeft: { left: 87, right: 83 },    // W/S keys for left paddle
+        playerRight: { left: 38, right: 40 }    // Up/Down arrows for right paddle
+    },
+    input3D: {
+        playerLeft: { left: 65, right: 68 },    // A/D keys for left paddle  
+        playerRight: { left: 39, right: 37 }    // Left/Right arrows for right paddle
+    },
+    
+    // Timing
+    startDelay: 5.0, // Delay before the game starts
+    ballDelay: 1.0, // Delay before the ball starts between rounds
+
+} as const;
+
+// Paddle/Player constants
+export const LEFT_PADDLE = 0; // Identifier for the left paddle
+export const RIGHT_PADDLE = 1; // Identifier for the right paddle
+export const BALL = 2; // Identifier for the ball
+
+// Utility functions that work for both frontend and backend
+
+// Get the size of the paddle
+export function getPlayerSize(): Size {
+    return {
+        x: GAME_CONFIG.paddleWidth,
+        y: GAME_CONFIG.paddleHeight,
+        z: GAME_CONFIG.paddleDepth
+    };
+}
+
+// Get the initial position of the left paddle
+export function getPlayerLeftPosition(): Position {
+    return {
+        x: 0,
+        y: 1,
+        z: -(GAME_CONFIG.fieldHeight/2 - GAME_CONFIG.paddleOffsetFromEdge)
+    };
+}
+
+// Get the initial position of the right paddle
+export function getPlayerRightPosition(): Position {
+    return {
+        x: 0,
+        y: 1,
+        z: GAME_CONFIG.fieldHeight/2 - GAME_CONFIG.paddleOffsetFromEdge
+    };
+}
+
+const PLAYER_BOUNDARIES = {
+    left: -(GAME_CONFIG.fieldWidth / 2 - GAME_CONFIG.wallThickness - GAME_CONFIG.paddleWidth / 2 - 0.2),
+    right: GAME_CONFIG.fieldWidth / 2 - GAME_CONFIG.wallThickness - GAME_CONFIG.paddleWidth / 2 - 0.2
+};
+
+// Get the boundaries within which the paddle can move
+export function getPlayerBoundaries() {
+    return PLAYER_BOUNDARIES;
+}
+
+// Get the initial position of the ball
+export function getBallStartPosition(): Position {
+    return { x: 0, y: 1, z: 0 };
+}
+
+// Get the initial velocity of the ball based on the serve direction
+export function getInitialBallVelocity(serveDirection: number) {
+    const baseSpeed = GAME_CONFIG.ballInitialSpeed;
+    const randomX = (Math.random() - 0.5) * GAME_CONFIG.serveRandomAngle;
+    const randomZ = serveDirection * baseSpeed;
+    return {
+        x: randomX,
+        z: randomZ
+    };
 }