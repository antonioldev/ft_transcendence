<!DOCTYPE html>
<html lang="en">
<head>
    <meta charset="UTF-8">
    <meta name="viewport" content="width=device-width, initial-scale=1.0">
    <title>ft_transcendence</title>
    <link rel="icon" href="/favicon.ico" type="image/x-icon">
    <script src="https://cdn.babylonjs.com/babylon.js"></script>
    <script src="https://cdn.babylonjs.com/gui/babylon.gui.min.js"></script>
<<<<<<< HEAD
    <script src="https://cdn.babylonjs.com/loaders/babylonjs.loaders.min.js"></script>
=======
    <script src="/env-config.js"></script>
>>>>>>> bda76715
</head>
<body>
    <!-- Main Menu -->
    <main id="main-menu" class="screen">
        <header>
            <!-- Top Left corner, show server connection -->
            <div id="connection-status" class="connection-status" style="display: none;"></div>
            <!-- Top-right user info (when logged in) -->
            <div id="user-info" style="display: none;">
                <span id="user-name"></span>
                <button type="button" id="dashboard-btn">Dashboard</button>
                <button type="button" id="logout-btn">Logout</button>
            </div>
            <!-- Top-right auth buttons (when logged out) -->
            <div id="auth-buttons" class="auth-buttons">
                <button type="button" class="button secondary" id="login-btn">Login</button>
                <button type="button" class="button secondary" id="register-btn">Register</button>
            </div>
            
            <h1 id="main-title" class="title">ft_transcendence</h1>
        </header>
        
        <nav class="button-group">
            <!-- Single PLAY button -->
            <button type="button" class="button play-button" id="play-btn">PLAY</button>
            
            <!-- Language selector -->
            <div class="selector">
                <button type="button" class="nav-button" id="back">←</button>
                <span class="selector-text" id="language_select">English</span>
                <button type="button" class="nav-button" id="forward">→</button>
            </div>
        </nav>
    </main>

    <!-- Login Modal -->
    <div id="login-modal" class="screen overlay" style="display: none;">
        <div class="container">
            <h2 class="title">Login to Play</h2>
            
            <form id="login-form">
                <fieldset>
                    <div class="input-group">
                        <label for="login-username" class="label">Username or Email:</label>
                        <input type="text" id="login-username" name="username" class="input" 
                               placeholder="Enter username or email" required>
                    </div>
                    
                    <div class="input-group">
                        <label for="login-password" class="label">Password:</label>
                        <input type="password" id="login-password" name="password" class="input" 
                               placeholder="Enter password" required>
                    </div>
                </fieldset>
                
                <div class="button-group">
                    <button type="submit" class="button" id="login-submit">Login</button>
                    <div id="google-login-btn-container"></div>
                </div>
            </form>
            
            <div class="modal-footer">
                <p class="info-text">Don't have an account?</p>
                <button type="button" class="button secondary" id="show-register">Create Account</button>
            </div>
            
            <button type="button" class="button secondary" id="login-back">Back</button>
        </div>
    </div>

    <!-- Register Modal -->
    <div id="register-modal" class="screen overlay" style="display: none;">
        <div class="container">
            <h2 class="title">Create Account</h2>
            
            <form id="register-form">
                <fieldset>
                    <div class="input-group">
                        <label for="register-username" class="label">Username:</label>
                        <input type="text" id="register-username" name="username" class="input" 
                               placeholder="Enter username" maxlength="20" required>
                    </div>
                    
                    <div class="input-group">
                        <label for="register-email" class="label">Email:</label>
                        <input type="email" id="register-email" name="email" class="input" 
                               placeholder="Enter email" required>
                    </div>
                    
                    <div class="input-group">
                        <label for="register-password" class="label">Password:</label>
                        <input type="password" id="register-password" name="password" class="input" 
                               placeholder="Enter password" required>
                    </div>
                    
                    <div class="input-group">
                        <label for="register-confirm-password" class="label">Confirm Password:</label>
                        <input type="password" id="register-confirm-password" name="confirm-password" class="input" 
                               placeholder="Confirm password" required>
                        <div id="google-register-btn-container" class="google-signin"></div>
                    </div>
                </fieldset>

                
                <div class="button-group">
                    <button type="submit" class="button" id="register-submit">Create Account</button>
                </div>
            </form>
            
            <div class="modal-footer">
                <p class="info-text">Already have an account?</p>
                <button type="button" class="button secondary" id="show-login">Login</button>
            </div>
            
            <button type="button" class="button secondary" id="register-back">Back</button>
        </div>
    </div>

    <!-- Game Mode Selection -->
    <div id="game-mode-overlay" class="screen overlay" role="dialog" aria-labelledby="mode-title">
        <div class="container">
            <h2 id="mode-title" class="title">Select Game Mode</h2>
            
            <div class="mode-selector">
                <div class="selector">
                    <button type="button" class="nav-button" id="view-mode-back">←</button>
                    <span class="selector-text" id="view-mode-display">Classic Mode</span>
                    <button type="button" class="nav-button" id="view-mode-forward">→</button>
                </div>
            </div>

            <div class="button-group" id="mode-buttons-table">
                <button type="button" class="button" id="solo-mode">Solo (vs AI)</button>
                <button type="button" class="button" id="local-mode">Local 2 Players</button>
                <button type="button" class="button" id="online-mode">Online 2 Players</button>
                <button type="button" class="button" id="tournament-mode">Tournament</button>
                <button type="button" class="button" id="tournament-online-mode">Tournament Online</button>
                <button type="button" class="button secondary" id="mode-back">Back</button>
            </div>
        </div>
    </div>

    <!-- Player Setup -->
    <div id="player-setup-overlay" class="screen overlay" role="dialog" aria-labelledby="setup-title">
        <div class="container">
            <h2 id="setup-title" class="title">Player Setup</h2>

            <!-- Solo Player Setup -->
            <form id="solo-setup" class="setup-form">
                <fieldset>
                    <div class="input-group">
                        <label for="player1-name" class="label">Player Name:</label>
                        <input type="text" id="player1-name" name="player1-name" class="input" 
                               placeholder="Enter your name" maxlength="20" required>
                    </div>
                </fieldset>
            </form>

            <!-- Local 2 Player Setup -->
            <form id="two-players-setup" class="setup-form">
                <fieldset>
                    <div class="input-group">
                        <label for="player1-name-local" class="label">Player 1 Name:</label>
                        <input type="text" id="player1-name-local" name="player1-name" class="input" 
                               placeholder="Enter Player 1 name" maxlength="20" required>
                    </div>
                    <div class="input-group">
                        <label for="player2-name-local" class="label">Player 2 Name:</label>
                        <input type="text" id="player2-name-local" name="player2-name" class="input" 
                               placeholder="Enter Player 2 name" maxlength="20" required>
                    </div>
                </fieldset>
            </form>

            <!-- Tournament Setup -->
            <form id="tournament-setup" class="setup-form">
                <fieldset>
                    <div class="input-group">
                        <label for="player1-name-tournament" class="label">Player 1 Name:</label>
                        <input type="text" id="player1-name-tournament" name="player1-name" class="input" 
                               placeholder="Enter Player 1 name" maxlength="20" required>
                    </div>
                    <div class="input-group">
                        <label for="player2-name-tournament" class="label">Player 2 Name:</label>
                        <input type="text" id="player2-name-tournament" name="player2-name" class="input" 
                               placeholder="Enter Player 2 name" maxlength="20" required>
                    </div>
                    <div class="input-group">
                        <label for="player3-name-tournament" class="label">Player 3 Name:</label>
                        <input type="text" id="player3-name-tournament" name="player3-name" class="input" 
                               placeholder="Enter Player 3 name" maxlength="20" required>
                    </div>
                    <div class="input-group">
                        <label for="player4-name-tournament" class="label">Player 4 Name:</label>
                        <input type="text" id="player4-name-tournament" name="player4-name" class="input" 
                               placeholder="Enter Player 4 name" maxlength="20" required>
                    </div>
                    <p class="info-text">Tournament will be implemented in a future update</p>
                </fieldset>
            </form>

            <div class="button-group">
                <button type="button" class="button" id="start-game">Start Game</button>
                <button type="button" class="button secondary" id="setup-back">Back</button>
            </div>
        </div>
    </div>

    <!-- Game Screens -->
    <div id="game-3d" class="screen overlay game-screen">
        <canvas id="game-canvas-3d" class="game-canvas" width="1400" height="700" 
                aria-label="3D Game Canvas" tabindex="0"></canvas>
        <div class="game-overlay" id="pause-dialog-3d" role="dialog" aria-labelledby="pause-title-3d">
            <h2 class="pause-title" id="pause-title-3d">Game Paused</h2>
            <p class="pause-text" id="pause-text-3d">Exit the game?</p>
            <p class="pause-controls" id="pause-controls-3d">Y | N</p>
        </div>
        <div id="loading-screen" class="game-overlay">
            <div class="loading-content">
                <h2 id="loading">Loading...</h2>
                <div class="progress-bar">
                    <div id="progress-fill"></div>
                </div>
                <span id="progress-text">0%</span>
            </div>
        </div>
    </div>

    <!-- Stats Dashboard -->
    <div id="stats-dashboard" class="screen overlay" style="display: none;">
    <h2>User Stats</h2>
    <canvas id="user-stats-chart"></canvas>

    <h2>Game History</h2>
    <table id="game-history-table">
        <thead>
        <tr>
            <th>Date</th><th>Opponent</th><th>Score</th><th>Result</th><th>Duration</th>
        </tr>
        </thead>
        <tbody></tbody>
    </table>

    <button id="dashboard-back">Back</button>
    </div>

    <script type="module" src="./core/main.js"></script>
</body>
</html><|MERGE_RESOLUTION|>--- conflicted
+++ resolved
@@ -1,263 +1,260 @@
-<!DOCTYPE html>
-<html lang="en">
-<head>
-    <meta charset="UTF-8">
-    <meta name="viewport" content="width=device-width, initial-scale=1.0">
-    <title>ft_transcendence</title>
-    <link rel="icon" href="/favicon.ico" type="image/x-icon">
-    <script src="https://cdn.babylonjs.com/babylon.js"></script>
-    <script src="https://cdn.babylonjs.com/gui/babylon.gui.min.js"></script>
-<<<<<<< HEAD
-    <script src="https://cdn.babylonjs.com/loaders/babylonjs.loaders.min.js"></script>
-=======
-    <script src="/env-config.js"></script>
->>>>>>> bda76715
-</head>
-<body>
-    <!-- Main Menu -->
-    <main id="main-menu" class="screen">
-        <header>
-            <!-- Top Left corner, show server connection -->
-            <div id="connection-status" class="connection-status" style="display: none;"></div>
-            <!-- Top-right user info (when logged in) -->
-            <div id="user-info" style="display: none;">
-                <span id="user-name"></span>
-                <button type="button" id="dashboard-btn">Dashboard</button>
-                <button type="button" id="logout-btn">Logout</button>
-            </div>
-            <!-- Top-right auth buttons (when logged out) -->
-            <div id="auth-buttons" class="auth-buttons">
-                <button type="button" class="button secondary" id="login-btn">Login</button>
-                <button type="button" class="button secondary" id="register-btn">Register</button>
-            </div>
-            
-            <h1 id="main-title" class="title">ft_transcendence</h1>
-        </header>
-        
-        <nav class="button-group">
-            <!-- Single PLAY button -->
-            <button type="button" class="button play-button" id="play-btn">PLAY</button>
-            
-            <!-- Language selector -->
-            <div class="selector">
-                <button type="button" class="nav-button" id="back">←</button>
-                <span class="selector-text" id="language_select">English</span>
-                <button type="button" class="nav-button" id="forward">→</button>
-            </div>
-        </nav>
-    </main>
-
-    <!-- Login Modal -->
-    <div id="login-modal" class="screen overlay" style="display: none;">
-        <div class="container">
-            <h2 class="title">Login to Play</h2>
-            
-            <form id="login-form">
-                <fieldset>
-                    <div class="input-group">
-                        <label for="login-username" class="label">Username or Email:</label>
-                        <input type="text" id="login-username" name="username" class="input" 
-                               placeholder="Enter username or email" required>
-                    </div>
-                    
-                    <div class="input-group">
-                        <label for="login-password" class="label">Password:</label>
-                        <input type="password" id="login-password" name="password" class="input" 
-                               placeholder="Enter password" required>
-                    </div>
-                </fieldset>
-                
-                <div class="button-group">
-                    <button type="submit" class="button" id="login-submit">Login</button>
-                    <div id="google-login-btn-container"></div>
-                </div>
-            </form>
-            
-            <div class="modal-footer">
-                <p class="info-text">Don't have an account?</p>
-                <button type="button" class="button secondary" id="show-register">Create Account</button>
-            </div>
-            
-            <button type="button" class="button secondary" id="login-back">Back</button>
-        </div>
-    </div>
-
-    <!-- Register Modal -->
-    <div id="register-modal" class="screen overlay" style="display: none;">
-        <div class="container">
-            <h2 class="title">Create Account</h2>
-            
-            <form id="register-form">
-                <fieldset>
-                    <div class="input-group">
-                        <label for="register-username" class="label">Username:</label>
-                        <input type="text" id="register-username" name="username" class="input" 
-                               placeholder="Enter username" maxlength="20" required>
-                    </div>
-                    
-                    <div class="input-group">
-                        <label for="register-email" class="label">Email:</label>
-                        <input type="email" id="register-email" name="email" class="input" 
-                               placeholder="Enter email" required>
-                    </div>
-                    
-                    <div class="input-group">
-                        <label for="register-password" class="label">Password:</label>
-                        <input type="password" id="register-password" name="password" class="input" 
-                               placeholder="Enter password" required>
-                    </div>
-                    
-                    <div class="input-group">
-                        <label for="register-confirm-password" class="label">Confirm Password:</label>
-                        <input type="password" id="register-confirm-password" name="confirm-password" class="input" 
-                               placeholder="Confirm password" required>
-                        <div id="google-register-btn-container" class="google-signin"></div>
-                    </div>
-                </fieldset>
-
-                
-                <div class="button-group">
-                    <button type="submit" class="button" id="register-submit">Create Account</button>
-                </div>
-            </form>
-            
-            <div class="modal-footer">
-                <p class="info-text">Already have an account?</p>
-                <button type="button" class="button secondary" id="show-login">Login</button>
-            </div>
-            
-            <button type="button" class="button secondary" id="register-back">Back</button>
-        </div>
-    </div>
-
-    <!-- Game Mode Selection -->
-    <div id="game-mode-overlay" class="screen overlay" role="dialog" aria-labelledby="mode-title">
-        <div class="container">
-            <h2 id="mode-title" class="title">Select Game Mode</h2>
-            
-            <div class="mode-selector">
-                <div class="selector">
-                    <button type="button" class="nav-button" id="view-mode-back">←</button>
-                    <span class="selector-text" id="view-mode-display">Classic Mode</span>
-                    <button type="button" class="nav-button" id="view-mode-forward">→</button>
-                </div>
-            </div>
-
-            <div class="button-group" id="mode-buttons-table">
-                <button type="button" class="button" id="solo-mode">Solo (vs AI)</button>
-                <button type="button" class="button" id="local-mode">Local 2 Players</button>
-                <button type="button" class="button" id="online-mode">Online 2 Players</button>
-                <button type="button" class="button" id="tournament-mode">Tournament</button>
-                <button type="button" class="button" id="tournament-online-mode">Tournament Online</button>
-                <button type="button" class="button secondary" id="mode-back">Back</button>
-            </div>
-        </div>
-    </div>
-
-    <!-- Player Setup -->
-    <div id="player-setup-overlay" class="screen overlay" role="dialog" aria-labelledby="setup-title">
-        <div class="container">
-            <h2 id="setup-title" class="title">Player Setup</h2>
-
-            <!-- Solo Player Setup -->
-            <form id="solo-setup" class="setup-form">
-                <fieldset>
-                    <div class="input-group">
-                        <label for="player1-name" class="label">Player Name:</label>
-                        <input type="text" id="player1-name" name="player1-name" class="input" 
-                               placeholder="Enter your name" maxlength="20" required>
-                    </div>
-                </fieldset>
-            </form>
-
-            <!-- Local 2 Player Setup -->
-            <form id="two-players-setup" class="setup-form">
-                <fieldset>
-                    <div class="input-group">
-                        <label for="player1-name-local" class="label">Player 1 Name:</label>
-                        <input type="text" id="player1-name-local" name="player1-name" class="input" 
-                               placeholder="Enter Player 1 name" maxlength="20" required>
-                    </div>
-                    <div class="input-group">
-                        <label for="player2-name-local" class="label">Player 2 Name:</label>
-                        <input type="text" id="player2-name-local" name="player2-name" class="input" 
-                               placeholder="Enter Player 2 name" maxlength="20" required>
-                    </div>
-                </fieldset>
-            </form>
-
-            <!-- Tournament Setup -->
-            <form id="tournament-setup" class="setup-form">
-                <fieldset>
-                    <div class="input-group">
-                        <label for="player1-name-tournament" class="label">Player 1 Name:</label>
-                        <input type="text" id="player1-name-tournament" name="player1-name" class="input" 
-                               placeholder="Enter Player 1 name" maxlength="20" required>
-                    </div>
-                    <div class="input-group">
-                        <label for="player2-name-tournament" class="label">Player 2 Name:</label>
-                        <input type="text" id="player2-name-tournament" name="player2-name" class="input" 
-                               placeholder="Enter Player 2 name" maxlength="20" required>
-                    </div>
-                    <div class="input-group">
-                        <label for="player3-name-tournament" class="label">Player 3 Name:</label>
-                        <input type="text" id="player3-name-tournament" name="player3-name" class="input" 
-                               placeholder="Enter Player 3 name" maxlength="20" required>
-                    </div>
-                    <div class="input-group">
-                        <label for="player4-name-tournament" class="label">Player 4 Name:</label>
-                        <input type="text" id="player4-name-tournament" name="player4-name" class="input" 
-                               placeholder="Enter Player 4 name" maxlength="20" required>
-                    </div>
-                    <p class="info-text">Tournament will be implemented in a future update</p>
-                </fieldset>
-            </form>
-
-            <div class="button-group">
-                <button type="button" class="button" id="start-game">Start Game</button>
-                <button type="button" class="button secondary" id="setup-back">Back</button>
-            </div>
-        </div>
-    </div>
-
-    <!-- Game Screens -->
-    <div id="game-3d" class="screen overlay game-screen">
-        <canvas id="game-canvas-3d" class="game-canvas" width="1400" height="700" 
-                aria-label="3D Game Canvas" tabindex="0"></canvas>
-        <div class="game-overlay" id="pause-dialog-3d" role="dialog" aria-labelledby="pause-title-3d">
-            <h2 class="pause-title" id="pause-title-3d">Game Paused</h2>
-            <p class="pause-text" id="pause-text-3d">Exit the game?</p>
-            <p class="pause-controls" id="pause-controls-3d">Y | N</p>
-        </div>
-        <div id="loading-screen" class="game-overlay">
-            <div class="loading-content">
-                <h2 id="loading">Loading...</h2>
-                <div class="progress-bar">
-                    <div id="progress-fill"></div>
-                </div>
-                <span id="progress-text">0%</span>
-            </div>
-        </div>
-    </div>
-
-    <!-- Stats Dashboard -->
-    <div id="stats-dashboard" class="screen overlay" style="display: none;">
-    <h2>User Stats</h2>
-    <canvas id="user-stats-chart"></canvas>
-
-    <h2>Game History</h2>
-    <table id="game-history-table">
-        <thead>
-        <tr>
-            <th>Date</th><th>Opponent</th><th>Score</th><th>Result</th><th>Duration</th>
-        </tr>
-        </thead>
-        <tbody></tbody>
-    </table>
-
-    <button id="dashboard-back">Back</button>
-    </div>
-
-    <script type="module" src="./core/main.js"></script>
-</body>
+<!DOCTYPE html>
+<html lang="en">
+<head>
+    <meta charset="UTF-8">
+    <meta name="viewport" content="width=device-width, initial-scale=1.0">
+    <title>ft_transcendence</title>
+    <link rel="icon" href="/favicon.ico" type="image/x-icon">
+    <script src="https://cdn.babylonjs.com/babylon.js"></script>
+    <script src="https://cdn.babylonjs.com/gui/babylon.gui.min.js"></script>
+    <script src="https://cdn.babylonjs.com/loaders/babylonjs.loaders.min.js"></script>
+    <script src="/env-config.js"></script>
+</head>
+<body>
+    <!-- Main Menu -->
+    <main id="main-menu" class="screen">
+        <header>
+            <!-- Top Left corner, show server connection -->
+            <div id="connection-status" class="connection-status" style="display: none;"></div>
+            <!-- Top-right user info (when logged in) -->
+            <div id="user-info" style="display: none;">
+                <span id="user-name"></span>
+                <button type="button" id="dashboard-btn">Dashboard</button>
+                <button type="button" id="logout-btn">Logout</button>
+            </div>
+            <!-- Top-right auth buttons (when logged out) -->
+            <div id="auth-buttons" class="auth-buttons">
+                <button type="button" class="button secondary" id="login-btn">Login</button>
+                <button type="button" class="button secondary" id="register-btn">Register</button>
+            </div>
+            
+            <h1 id="main-title" class="title">ft_transcendence</h1>
+        </header>
+        
+        <nav class="button-group">
+            <!-- Single PLAY button -->
+            <button type="button" class="button play-button" id="play-btn">PLAY</button>
+            
+            <!-- Language selector -->
+            <div class="selector">
+                <button type="button" class="nav-button" id="back">←</button>
+                <span class="selector-text" id="language_select">English</span>
+                <button type="button" class="nav-button" id="forward">→</button>
+            </div>
+        </nav>
+    </main>
+
+    <!-- Login Modal -->
+    <div id="login-modal" class="screen overlay" style="display: none;">
+        <div class="container">
+            <h2 class="title">Login to Play</h2>
+            
+            <form id="login-form">
+                <fieldset>
+                    <div class="input-group">
+                        <label for="login-username" class="label">Username or Email:</label>
+                        <input type="text" id="login-username" name="username" class="input" 
+                               placeholder="Enter username or email" required>
+                    </div>
+                    
+                    <div class="input-group">
+                        <label for="login-password" class="label">Password:</label>
+                        <input type="password" id="login-password" name="password" class="input" 
+                               placeholder="Enter password" required>
+                    </div>
+                </fieldset>
+                
+                <div class="button-group">
+                    <button type="submit" class="button" id="login-submit">Login</button>
+                    <div id="google-login-btn-container"></div>
+                </div>
+            </form>
+            
+            <div class="modal-footer">
+                <p class="info-text">Don't have an account?</p>
+                <button type="button" class="button secondary" id="show-register">Create Account</button>
+            </div>
+            
+            <button type="button" class="button secondary" id="login-back">Back</button>
+        </div>
+    </div>
+
+    <!-- Register Modal -->
+    <div id="register-modal" class="screen overlay" style="display: none;">
+        <div class="container">
+            <h2 class="title">Create Account</h2>
+            
+            <form id="register-form">
+                <fieldset>
+                    <div class="input-group">
+                        <label for="register-username" class="label">Username:</label>
+                        <input type="text" id="register-username" name="username" class="input" 
+                               placeholder="Enter username" maxlength="20" required>
+                    </div>
+                    
+                    <div class="input-group">
+                        <label for="register-email" class="label">Email:</label>
+                        <input type="email" id="register-email" name="email" class="input" 
+                               placeholder="Enter email" required>
+                    </div>
+                    
+                    <div class="input-group">
+                        <label for="register-password" class="label">Password:</label>
+                        <input type="password" id="register-password" name="password" class="input" 
+                               placeholder="Enter password" required>
+                    </div>
+                    
+                    <div class="input-group">
+                        <label for="register-confirm-password" class="label">Confirm Password:</label>
+                        <input type="password" id="register-confirm-password" name="confirm-password" class="input" 
+                               placeholder="Confirm password" required>
+                        <div id="google-register-btn-container" class="google-signin"></div>
+                    </div>
+                </fieldset>
+
+                
+                <div class="button-group">
+                    <button type="submit" class="button" id="register-submit">Create Account</button>
+                </div>
+            </form>
+            
+            <div class="modal-footer">
+                <p class="info-text">Already have an account?</p>
+                <button type="button" class="button secondary" id="show-login">Login</button>
+            </div>
+            
+            <button type="button" class="button secondary" id="register-back">Back</button>
+        </div>
+    </div>
+
+    <!-- Game Mode Selection -->
+    <div id="game-mode-overlay" class="screen overlay" role="dialog" aria-labelledby="mode-title">
+        <div class="container">
+            <h2 id="mode-title" class="title">Select Game Mode</h2>
+            
+            <div class="mode-selector">
+                <div class="selector">
+                    <button type="button" class="nav-button" id="view-mode-back">←</button>
+                    <span class="selector-text" id="view-mode-display">Classic Mode</span>
+                    <button type="button" class="nav-button" id="view-mode-forward">→</button>
+                </div>
+            </div>
+
+            <div class="button-group" id="mode-buttons-table">
+                <button type="button" class="button" id="solo-mode">Solo (vs AI)</button>
+                <button type="button" class="button" id="local-mode">Local 2 Players</button>
+                <button type="button" class="button" id="online-mode">Online 2 Players</button>
+                <button type="button" class="button" id="tournament-mode">Tournament</button>
+                <button type="button" class="button" id="tournament-online-mode">Tournament Online</button>
+                <button type="button" class="button secondary" id="mode-back">Back</button>
+            </div>
+        </div>
+    </div>
+
+    <!-- Player Setup -->
+    <div id="player-setup-overlay" class="screen overlay" role="dialog" aria-labelledby="setup-title">
+        <div class="container">
+            <h2 id="setup-title" class="title">Player Setup</h2>
+
+            <!-- Solo Player Setup -->
+            <form id="solo-setup" class="setup-form">
+                <fieldset>
+                    <div class="input-group">
+                        <label for="player1-name" class="label">Player Name:</label>
+                        <input type="text" id="player1-name" name="player1-name" class="input" 
+                               placeholder="Enter your name" maxlength="20" required>
+                    </div>
+                </fieldset>
+            </form>
+
+            <!-- Local 2 Player Setup -->
+            <form id="two-players-setup" class="setup-form">
+                <fieldset>
+                    <div class="input-group">
+                        <label for="player1-name-local" class="label">Player 1 Name:</label>
+                        <input type="text" id="player1-name-local" name="player1-name" class="input" 
+                               placeholder="Enter Player 1 name" maxlength="20" required>
+                    </div>
+                    <div class="input-group">
+                        <label for="player2-name-local" class="label">Player 2 Name:</label>
+                        <input type="text" id="player2-name-local" name="player2-name" class="input" 
+                               placeholder="Enter Player 2 name" maxlength="20" required>
+                    </div>
+                </fieldset>
+            </form>
+
+            <!-- Tournament Setup -->
+            <form id="tournament-setup" class="setup-form">
+                <fieldset>
+                    <div class="input-group">
+                        <label for="player1-name-tournament" class="label">Player 1 Name:</label>
+                        <input type="text" id="player1-name-tournament" name="player1-name" class="input" 
+                               placeholder="Enter Player 1 name" maxlength="20" required>
+                    </div>
+                    <div class="input-group">
+                        <label for="player2-name-tournament" class="label">Player 2 Name:</label>
+                        <input type="text" id="player2-name-tournament" name="player2-name" class="input" 
+                               placeholder="Enter Player 2 name" maxlength="20" required>
+                    </div>
+                    <div class="input-group">
+                        <label for="player3-name-tournament" class="label">Player 3 Name:</label>
+                        <input type="text" id="player3-name-tournament" name="player3-name" class="input" 
+                               placeholder="Enter Player 3 name" maxlength="20" required>
+                    </div>
+                    <div class="input-group">
+                        <label for="player4-name-tournament" class="label">Player 4 Name:</label>
+                        <input type="text" id="player4-name-tournament" name="player4-name" class="input" 
+                               placeholder="Enter Player 4 name" maxlength="20" required>
+                    </div>
+                    <p class="info-text">Tournament will be implemented in a future update</p>
+                </fieldset>
+            </form>
+
+            <div class="button-group">
+                <button type="button" class="button" id="start-game">Start Game</button>
+                <button type="button" class="button secondary" id="setup-back">Back</button>
+            </div>
+        </div>
+    </div>
+
+    <!-- Game Screens -->
+    <div id="game-3d" class="screen overlay game-screen">
+        <canvas id="game-canvas-3d" class="game-canvas" width="1400" height="700" 
+                aria-label="3D Game Canvas" tabindex="0"></canvas>
+        <div class="game-overlay" id="pause-dialog-3d" role="dialog" aria-labelledby="pause-title-3d">
+            <h2 class="pause-title" id="pause-title-3d">Game Paused</h2>
+            <p class="pause-text" id="pause-text-3d">Exit the game?</p>
+            <p class="pause-controls" id="pause-controls-3d">Y | N</p>
+        </div>
+        <div id="loading-screen" class="game-overlay">
+            <div class="loading-content">
+                <h2 id="loading">Loading...</h2>
+                <div class="progress-bar">
+                    <div id="progress-fill"></div>
+                </div>
+                <span id="progress-text">0%</span>
+            </div>
+        </div>
+    </div>
+
+    <!-- Stats Dashboard -->
+    <div id="stats-dashboard" class="screen overlay" style="display: none;">
+    <h2>User Stats</h2>
+    <canvas id="user-stats-chart"></canvas>
+
+    <h2>Game History</h2>
+    <table id="game-history-table">
+        <thead>
+        <tr>
+            <th>Date</th><th>Opponent</th><th>Score</th><th>Result</th><th>Duration</th>
+        </tr>
+        </thead>
+        <tbody></tbody>
+    </table>
+
+    <button id="dashboard-back">Back</button>
+    </div>
+
+    <script type="module" src="./core/main.js"></script>
+</body>
 </html>