--- conflicted
+++ resolved
@@ -1,933 +1,928 @@
-import { Control, Image, StackPanel, Grid, TextBlock, Rectangle} from "@babylonjs/gui";
-
-export const H_LEFT = Control.HORIZONTAL_ALIGNMENT_LEFT;
-export const H_CENTER = Control.HORIZONTAL_ALIGNMENT_CENTER;
-export const H_RIGHT = Control.HORIZONTAL_ALIGNMENT_RIGHT;
-export const V_TOP = Control.VERTICAL_ALIGNMENT_TOP;
-export const V_CENTER = Control.VERTICAL_ALIGNMENT_CENTER;
-export const V_BOTTOM = Control.VERTICAL_ALIGNMENT_BOTTOM;
-const FONT_FAMILY = 'Poppins, Tiny5, sans-serif';
-
-export const COLORS = {
-    WHITE: "rgba(255, 255, 255, 1)",
-    BLACK: "rgba(0, 0, 0, 1)",
-    TRANSPARENT_BLACK_55: "rgba(0, 0, 0, 0.55)",
-    TRANSPARENT_BLACK_66: "rgba(0, 0, 0, 0.66)",
-    TRANSPARENT_BLACK_90: "rgba(0, 0, 0, 0.9)",
-    TRANSPARENT_BLACK_98: "rgba(2, 2, 2, 0.98)",
-    TRANSPARENT_WHITE_50: "rgba(255, 255, 255, 0.5)",
-<<<<<<< HEAD
-    DARK_BLUE: "rgba(20, 61, 96, 1)",
-    LIGHT_GREEN: "rgba(160, 200, 120, 1)",
-    ORANGE: "rgba(235, 91, 0, 1)",
-    LIGHT_BROWN: "rgba(129, 82, 63, 1)",
-    DARK_BROWN: "rgba(63, 42, 43, 1)",
-=======
-    TAB_GREEN: "#81b193ff",
-    TAB_GREEN_SELECTED: "#85df7dff",
->>>>>>> 06fc908c
-    GOLD: "rgba(255, 215, 0, 1)",
-    GOLD_SHADOW: "rgba(255, 217, 0, 0.80)",
-    GOLD_GLOW: "rgba(255, 215, 0, 0.8)",
-    TRANSPARENT: "transparent",
-    WINNER_GREEN: "#22C55E",
-    WINNER_GREEN_LIGHT: "rgba(34, 197, 94, 0.2)",
-    LOSER_GRAY: "#999999",
-    LOSER_GRAY_DARK: "rgba(0, 0, 0, 0.4)",
-    LOSER_BORDER: "rgba(128, 128, 128, 0.5)",
-
-    BLACK_STRING: "#000000",
-    BLUE_LIGHT_STRING: "#8db1f0ff",
-    CYAN_LIGHT_STRING: "#79d7eeff",
-
-    SPECTATOR_BLUE: "#143D60",
-    SPECTATOR_RED: "rgba(255, 0, 0, 0.3)",
-    SPECTATOR_YELLOW: "rgba(255, 255, 0, 1)",
-    ORANGE: "#EB5B00", 
-    GREEN: "#A0C878"
-} as const;
-
-
-export const SPECTATOR_STYLE = {
-    spectatorOverlay: {
-        width: "100%",
-        height: "100%",
-        background: COLORS.TRANSPARENT,
-        thickness: 3,
-        color: COLORS.SPECTATOR_RED,
-        zIndex: 19,
-        isVisible: false
-    },
-
-    spectatorBanner: {
-        width: "100%",
-        height: "40px",
-        background: COLORS.SPECTATOR_RED,
-        alpha: 1,
-        horizontalAlignment: H_CENTER,
-        verticalAlignment: V_TOP,
-    },
-
-    spectatorText: {
-        fontFamily: FONT_FAMILY,
-        color: COLORS.WHITE,
-        fontSize: 18,
-        fontWeight: "bold",
-        textHorizontalAlignment: H_LEFT,
-        textVerticalAlignment: V_CENTER,
-        paddingLeft: "20px",
-        width: "300px"
-    },
-
-    spectatorControls: {
-        fontFamily: FONT_FAMILY,
-        color: COLORS.SPECTATOR_YELLOW,
-        fontSize: 14,
-        textHorizontalAlignment: H_RIGHT,
-        textVerticalAlignment: V_CENTER,
-        width: "600px"
-    },
-
-    bannerContent: {
-        width: "100%",
-        height: "100%",
-        isVertical: false
-    }
-} as const;
-
-export const LOADING_STYLE = {
-    overlay: {
-        width: "100%",
-        height: "100%",
-        thickness: 1,
-        verticalAlignment: V_CENTER,
-        horizontalAlignment: H_CENTER,
-        zIndex: 20
-    },
-
-    title: {
-        text: "Loading",
-        fontSize: 56,
-        color:" #FFFFFF",
-        top: "-50px"
-    },
-
-    bar: {
-        width: "40%",
-        height: "12px",
-        thickness: 0,
-        background: "rgba(255,255,255,0.15)",
-        cornerRadius: 4
-    },
-
-    fill: {
-        height: "100%",
-        width: "0%",
-        thickness: 0,
-        background: "#22C55E",
-        horizontalAlignment: H_LEFT,
-        // left: 0
-    },
-
-    percentege: {
-        fontSize: 18,
-        color: "#FFFFFF",
-        top: "24px"
-    }
-} as const;
-export const HUD_STYLES = {
-    hudGrid: {
-        width: "100%",
-        height: "20%",
-        background: COLORS.DARK_BLUE,
-        verticalAlignment: V_BOTTOM,
-        horizontalAlignment: H_CENTER,
-        // cornerRadius: 50,
-        zIndex: 8
-    },
-
-    fpsText: {
-        fontFamily: FONT_FAMILY,
-        color: COLORS.WHITE,
-        textHorizontalAlignment: H_CENTER,
-        textVerticalAlignment: V_CENTER,
-        fontSize: 18
-    },
-
-    player1Label: {
-        fontFamily: FONT_FAMILY,
-        color: COLORS.WHITE,
-        textHorizontalAlignment: H_CENTER,
-        textVerticalAlignment: V_CENTER,
-        fontSize: 48,
-        fontWeight: "bold",
-        shadowOffsetX: 1,
-        shadowOffsetY: 1,
-        shadowBlur: 8,
-        shadowColor: COLORS.GOLD_SHADOW,
-        outlineWidth: 2,
-        outlineColor: COLORS.TRANSPARENT_BLACK_66
-    },
-
-    player2Label: {
-        fontFamily: FONT_FAMILY,
-        color: COLORS.WHITE,
-        textHorizontalAlignment: H_CENTER,
-        textVerticalAlignment: V_CENTER,
-        fontSize: 48,
-        fontWeight: "bold",
-        shadowOffsetX: 1,
-        shadowOffsetY: 1,
-        shadowBlur: 8,
-        shadowColor: COLORS.GOLD_SHADOW,
-        outlineWidth: 2,
-        outlineColor: COLORS.TRANSPARENT_BLACK_66
-    },
-
-    score1Text: {
-        fontFamily: FONT_FAMILY,
-        color: COLORS.WHITE,
-        textHorizontalAlignment: H_CENTER,
-        textVerticalAlignment: V_BOTTOM,
-        fontSize: 56,
-        fontWeight: "bold",
-        shadowOffsetX: 1,
-        shadowOffsetY: 1,
-        shadowBlur: 8,
-        shadowColor: COLORS.GOLD_SHADOW,
-        outlineWidth: 2,
-        outlineColor: COLORS.TRANSPARENT_BLACK_66
-    },
-
-    score2Text: {
-        fontFamily: FONT_FAMILY,
-        color: COLORS.WHITE,
-        textHorizontalAlignment: H_CENTER,
-        textVerticalAlignment: V_BOTTOM,
-        fontSize: 56,
-        fontWeight: "bold",
-        shadowOffsetX: 1,
-        shadowOffsetY: 1,
-        shadowBlur: 8,
-        shadowColor: COLORS.GOLD_SHADOW,
-        outlineWidth: 2,
-        outlineColor: COLORS.TRANSPARENT_BLACK_66
-    },
-
-    rallyText: {
-        fontFamily: FONT_FAMILY,
-        color: COLORS.WHITE,
-        textHorizontalAlignment: H_CENTER,
-        textVerticalAlignment: V_CENTER,
-        fontSize: 48
-    },
-
-    rallyValue: {
-        fontFamily: FONT_FAMILY,
-        color: COLORS.WHITE,
-        textHorizontalAlignment: H_CENTER,
-        textVerticalAlignment: V_BOTTOM,
-        fontSize: 56
-    },
-
-    playerControlsP1: {
-        fontFamily: FONT_FAMILY,
-        color: COLORS.TRANSPARENT_BLACK_55,
-        textHorizontalAlignment: H_CENTER,
-        textVerticalAlignment: V_CENTER,
-        fontSize: 30,
-        lineSpacing: "10px"
-    },
-
-    playerControlsP2: {
-        fontFamily: FONT_FAMILY,
-        color: COLORS.TRANSPARENT_BLACK_55,
-        textHorizontalAlignment: H_CENTER,
-        textVerticalAlignment: V_CENTER,
-        fontSize: 30,
-        lineSpacing: "10px"
-    },
-
-    gridColumns: {
-        fps: 0.10,
-        p1Controls: 0.15,
-        p1Score: 0.25,
-        p2Score: 0.25,
-        p2Controls: 0.15,
-        rally: 0.10
-    }
-} as const;
-export const POWER_UP_STYLES = {
-    powerUpSlot: {
-        width: "110px",
-        height: "280px",
-        top: "50px",
-        background: COLORS.TRANSPARENT,
-        verticalAlignment: V_TOP,
-        thickness: 0,
-        isVisible: false
-    },
-
-    powerUpCell: {
-        width: "100px",
-        height: "80px",
-        background: COLORS.BLACK,
-        color: COLORS.TRANSPARENT_WHITE_50,
-        thickness: 1,
-        cornerRadius: 8,
-        horizontalAlignment: H_LEFT,
-        verticalAlignment: V_TOP,
-        zIndex: 6
-    },
-
-    powerUpIcon: {
-        stretch: Image.STRETCH_UNIFORM,
-        width: "75px",
-        height: "75px",
-        verticalAlignment: V_CENTER,
-        isVisible: false
-    },
-
-    powerUpLetter: {
-        width: "100%",
-        fontSize: 20,
-        fontWeight: "bold",
-        color: COLORS.WHITE,
-        verticalAlignment: V_CENTER,
-        textHorizontalAlignment: H_LEFT
-    },
-
-    powerUpHd: {
-        widthInPixels: 300,
-        heightInPixels: 300,
-        stretch: Image.STRETCH_UNIFORM,
-        horizontalAlignment: H_CENTER,
-        verticalAlignment: V_CENTER,
-        isVisible: false,
-        top: -100,
-        alpha: 0,
-        zIndex: 15
-    }
-} as const;
-export const PAUSE_MENU_STYLES = {
-    pauseOverlay: {
-        width: "100%",
-        height: "100%",
-        background: COLORS.TRANSPARENT_BLACK_98,
-        verticalAlignment: V_CENTER,
-        zIndex: 11,
-        color: COLORS.WHITE,
-        isVisible: false
-    },
-
-    pauseGrid: {
-        width: "100%", //changes
-        height: "60%",
-        horizontalAlignment: H_CENTER,
-        verticalAlignment: V_CENTER
-    },
-
-    pauseTitle: {
-        fontFamily: FONT_FAMILY,
-        color: COLORS.WHITE,
-        textHorizontalAlignment: H_CENTER,
-        textVerticalAlignment: V_CENTER,
-        fontSize: 42,
-        fontWeight: "bold"
-    },
-
-    pauseInstruction: {
-        fontFamily: FONT_FAMILY,
-        color: COLORS.WHITE,
-        fontSize: 24,
-        textHorizontalAlignment: H_CENTER,
-        textVerticalAlignment: V_CENTER
-    },
-
-    pauseHint: {
-        fontFamily: FONT_FAMILY,
-        color: COLORS.WHITE,
-        fontSize: 20,
-        textHorizontalAlignment: H_CENTER,
-        textVerticalAlignment: V_CENTER
-    },
-
-    muteIcon: {
-        stretch: Image.STRETCH_UNIFORM,
-        paddingTop: "16px"
-    },
-
-    gridRows: {
-        title: 0.5,
-        instruction: 0.3,
-        hint: 0.1,
-        muteIcon: 0.1
-    }
-} as const;
-export const LOBBY_STYLES = {
-  overlay: {
-    width: "100%",
-    height: "100%",
-    color: COLORS.WHITE,
-    background: COLORS.TRANSPARENT_BLACK_90,
-    horizontalAlignment: H_CENTER,
-    verticalAlignment: V_CENTER,
-    zIndex: 50,
-    isVisible: false
-  },
-  title: {
-    fontSize: 36,
-    color: "white",
-    height: "40px",
-    fontWeight: "bold",
-    shadowOffsetX: 1,
-    shadowOffsetY: 1,
-    shadowBlur: 4,
-    shadowColor: COLORS.GOLD_SHADOW,
-    textHorizontalAlignment: H_CENTER,
-  },
-  subtitle: {
-    fontSize: 32,
-    color: "#AAB",
-    fontWeight: "bold",
-    width: "30%",
-    textHorizontalAlignment: H_LEFT,
-  },
-  count: {
-    text: "",
-    fontSize: 26,
-    color: "#8A8",
-    textHorizontalAlignment: H_CENTER,
-  },
-  lobbyList: {
-    isVertical: true,
-    width: "100%",
-    spacing: 6,
-    verticalAlignment: V_TOP,
-    adaptHeightToChildren: true
-  },
-  rowRect: {
-    height: "34px",
-    width: "100%",
-    thickness: 0,
-    paddingLeft: "10px",
-  },
-  rowText: {
-    width: "40%",
-    fontSize: 20,
-    color: "white",
-    alpha: 0,
-    textHorizontalAlignment: H_RIGHT
-  },
-};
-export const COUNTDOWN_STYLES = {
-    countdownContainer: {
-        width: "100%",
-        height: "100%",
-        thickness: 0,
-        isVisible: false,
-        zIndex: 10,
-        horizontalAlignment: H_CENTER,
-        verticalAlignment: V_CENTER
-    },
-
-    countdownText: {
-        fontFamily: FONT_FAMILY,
-        color: COLORS.WHITE,
-        textHorizontalAlignment: H_CENTER,
-        textVerticalAlignment: V_CENTER,
-        fontSize: 72,
-        shadowOffsetX: 1,
-        shadowOffsetY: 1,
-        shadowBlur: 8,
-        shadowColor: COLORS.GOLD_SHADOW,
-        fontWeight: "bold",
-        outlineWidth: 2,
-        outlineColor: COLORS.TRANSPARENT_BLACK_66
-    },
-
-    namePlayerLeft: {
-        fontFamily: FONT_FAMILY,
-        color: COLORS.WHITE,
-        textHorizontalAlignment: H_CENTER,
-        textVerticalAlignment: V_CENTER,
-        fontSize: 100,
-        shadowOffsetX: 2,
-        shadowOffsetY: 2,
-        shadowBlur: 12,
-        shadowColor: COLORS.GOLD_SHADOW,
-        fontWeight: "bold",
-        outlineWidth: 3,
-        outlineColor: COLORS.TRANSPARENT_BLACK_66,
-        horizontalAlignment: H_CENTER,
-        verticalAlignment: V_CENTER,
-        leftInPixels: -300,
-        topInPixels: -150,
-        isVisible: false,
-        alpha: 0,
-        zIndex: 11
-    },
-
-    vsText: {
-        fontFamily: FONT_FAMILY,
-        color: COLORS.WHITE,
-        textHorizontalAlignment: H_CENTER,
-        textVerticalAlignment: V_CENTER,
-        fontSize: 60,
-        shadowOffsetX: 3,
-        shadowOffsetY: 3,
-        shadowBlur: 20,
-        shadowColor: "rgba(255, 0, 0, 0.8)",
-        fontWeight: "bold",
-        outlineWidth: 5,
-        outlineColor: COLORS.BLACK,
-        horizontalAlignment: H_CENTER,
-        verticalAlignment: V_CENTER,
-        topInPixels: -50,
-        isVisible: false,
-        alpha: 0,
-        zIndex: 11
-    },
-
-    namePlayerRight: {
-        fontFamily: FONT_FAMILY,
-        color: COLORS.WHITE,
-        textHorizontalAlignment: H_CENTER,
-        textVerticalAlignment: V_CENTER,
-        fontSize: 100,
-        shadowOffsetX: 2,
-        shadowOffsetY: 2,
-        shadowBlur: 12,
-        shadowColor: COLORS.GOLD_SHADOW,
-        fontWeight: "bold",
-        outlineWidth: 3,
-        outlineColor: COLORS.TRANSPARENT_BLACK_66,
-        horizontalAlignment: H_CENTER,
-        verticalAlignment: V_CENTER,
-        leftInPixels: 300,
-        topInPixels: 50,
-        isVisible: false,
-        alpha: 0,
-        zIndex: 11
-    },
-
-    readyText: {
-        fontFamily: FONT_FAMILY,
-        color: COLORS.GOLD,
-        textHorizontalAlignment: H_CENTER,
-        textVerticalAlignment: V_CENTER,
-        fontSize: 120,
-        shadowOffsetX: 2,
-        shadowOffsetY: 2,
-        shadowBlur: 15,
-        shadowColor: COLORS.GOLD_SHADOW,
-        fontWeight: "bold",
-        outlineWidth: 4,
-        outlineColor: COLORS.TRANSPARENT_BLACK_66,
-        horizontalAlignment: H_CENTER,
-        verticalAlignment: V_CENTER,
-        topInPixels: -50,
-        isVisible: false,
-        alpha: 0,
-        zIndex: 11
-    }
-
-} as const;
-export const VIEW_MODE_STYLES = {
-    dividerLine: {
-        width: "5px",
-        height: "100%",
-        background: COLORS.BLACK,
-        horizontalAlignment: H_CENTER,
-        verticalAlignment: V_CENTER,
-        zIndex: 6,
-        thickness: 0
-    }
-} as const;
-export const PARTIAL_END_GAME_STYLES = {
-    partialEndGameOverlay: {
-        width: "100%",
-        height: "100%",
-        background: COLORS.BLACK,
-        verticalAlignment: V_BOTTOM,
-        zIndex: 8,
-        isVisible: false
-    },
-
-    winnerGrid: {
-        width: "100%",
-        height: "100%",
-        zIndex: 9,
-        horizontalAlignment: H_CENTER,
-        verticalAlignment: V_CENTER
-    },
-
-    gridRows: {
-        label: 0.2,
-        name: 0.6,
-        continue: 0.2
-    },
-
-    partialWinnerLabel: {
-        fontFamily: FONT_FAMILY,
-        color: COLORS.WHITE,
-        textHorizontalAlignment: H_CENTER,
-        textVerticalAlignment: V_CENTER,
-        fontSize: 80,
-        outlineWidth: 2,
-        zIndex: 10,
-        alpha: 0
-    },
-
-    partialWinnerName: {
-        fontFamily: FONT_FAMILY,
-        color: COLORS.GOLD,
-        textHorizontalAlignment: H_CENTER,
-        textVerticalAlignment: V_CENTER,
-        fontSize: 110,
-        fontWeight: "bold",
-        outlineWidth: 2,
-        outlineColor: COLORS.WHITE,
-        zIndex: 10,
-        alpha: 0,
-        shadowBlur: 20,
-        shadowColor: COLORS.GOLD_GLOW
-    },
-
-    continueText: {
-        fontFamily: FONT_FAMILY,
-        color: COLORS.WHITE,
-        textHorizontalAlignment: H_CENTER,
-        textVerticalAlignment: V_CENTER,
-        outlineWidth: 2,
-        outlineColor: COLORS.GOLD,
-        isVisible: false,
-        zIndex: 10
-    }
-} as const;
-export const END_GAME_STYLES = {
-    endGameOverlay: {
-        width: "100%",
-        height: "20%",
-        background: COLORS.TRANSPARENT_BLACK_90,
-        verticalAlignment: V_BOTTOM,
-        isVisible: false,
-        horizontalAlignment: H_CENTER
-    },
-
-    endGameWinnerText: {
-        fontFamily: FONT_FAMILY,
-        color: COLORS.WHITE,
-        textHorizontalAlignment: H_CENTER,
-        textVerticalAlignment: V_CENTER,
-        fontSize: 72,
-        shadowOffsetX: 1,
-        shadowOffsetY: 1,
-        shadowBlur: 8,
-        shadowColor: COLORS.GOLD_SHADOW,
-        fontWeight: "bold",
-        outlineWidth: 2,
-        outlineColor: COLORS.TRANSPARENT_BLACK_66
-    }
-} as const;
-export const BRACKET_STYLES = {
-    bracketOverlay: {
-        width: "560px",
-        height: "650px",
-        top: "40px",
-        background: COLORS.TRANSPARENT_BLACK_98,
-        horizontalAlignment: H_RIGHT,
-        verticalAlignment: V_BOTTOM,
-        cornerRadius: 12,
-        isVisible: false,
-        isPointerBlocker: true,
-        zIndex: 20,
-        padding: "8px",
-        thickness: 0
-    },
-    containerRows: {
-        header: 0.2,
-        content: 0.8
-    },
-    headerGrid: {
-        height: "80px"
-    },
-    gridColumns: {
-        icon: 70,
-        title: 1
-    },
-    bracketIcon: {
-        width: "68px",
-        height: "68px",
-        horizontalAlignment: H_CENTER,
-        verticalAlignment: V_CENTER,
-        stretch: Image.STRETCH_UNIFORM
-    },
-
-    bg: {
-        width: "100%", height: "100%",
-		stretch: Image.STRETCH_FILL,
-		isPointerBlocker: false,
-		zIndex: 0,
-    },
-
-    bracketTitle: {
-        fontFamily: FONT_FAMILY,
-        color: COLORS.WHITE,
-        textHorizontalAlignment: H_CENTER,
-        textVerticalAlignment: V_CENTER,
-        fontSize: 36,
-        shadowBlur: 20,
-        fontWeight: "bold",
-        shadowColor: COLORS.GOLD_GLOW
-    },
-
-    bracketGrid: {
-        width: "100%",
-        height: "100%",
-        paddingLeft: "2px"
-    },
-
-    // Winner/Loser states
-    winnerCell: {
-        background: COLORS.WINNER_GREEN_LIGHT,
-        thickness: 2,
-        color: COLORS.WINNER_GREEN
-    },
-    
-    winnerText: {
-        fontWeight: "bold",
-        fontSize: "18px",
-        color: COLORS.WHITE,
-        outlineWidth: 2,
-        outlineColor: COLORS.BLACK,
-        shadowOffsetX: 2,
-        shadowOffsetY: 2,
-        shadowBlur: 4,
-        shadowColor: COLORS.TRANSPARENT_BLACK_66
-    },
-    
-    loserCell: {
-        background: COLORS.LOSER_GRAY_DARK,
-        thickness: 1,
-        color: COLORS.LOSER_BORDER
-    },
-    
-    loserText: {
-        alpha: 0.6,
-        color: COLORS.LOSER_GRAY
-    },
-
-    tabsRoot: {
-        isVertical: true,
-        width: "100%",
-        height: "100%",
-        horizontalAlignment: H_CENTER
-    },
-    
-    tabsBar: {
-        width: "100%",
-        heightInPixels: 44,
-    },
-    
-    roundPanelsWrap: {
-        isVertical: true,
-        width: "100%",
-        height: "100%"
-    },
-    
-    roundPanel: {
-        isVertical: true,
-        width: "100%",
-        height: "100%"
-    },
-
-    tabHeaderRect: {
-        width: "100%",
-        heightInPixels: 30,
-        background: "#5a7db8",
-        thickness: 0
-    },
-
-    tabHeader: {
-        fontFamily: FONT_FAMILY,
-        color: "#FFFFFF",
-        textHorizontalAlignment: H_CENTER,
-        textVerticalAlignment: V_CENTER,
-        fontSize: 20,
-        fontWeight: "bold",
-        heightInPixels: 30
-    },
-
-    tabButton: {
-        height: "85%",
-        thickness: 0,
-        background: "#5a7db8",
-        isPointerBlocker: true,
-        cornerRadiusW: 8,
-        cornerRadiusZ: 8,
-        verticalAlignment: V_TOP
-    },
-
-    tabButtonActive: {
-        height: "100%",
-        thickness: 0,
-        background: "#4db8d4",
-        isPointerBlocker: true,
-        cornerRadiusW: 8,
-        cornerRadiusZ: 8,
-        shadowOffsetY: 2,
-        shadowBlur: 4,
-        shadowColor: "rgba(238, 236, 236, 0.6)",
-        verticalAlignment: V_TOP
-    },
-
-    tabLabelInactive: {
-        color: "#2D3748",
-        fontSize: 16,
-        textHorizontalAlignment: Control.HORIZONTAL_ALIGNMENT_CENTER,
-        textVerticalAlignment: Control.VERTICAL_ALIGNMENT_CENTER
-    },
-
-    tabLabelActive: {
-        color: "#FFFFFF",
-        fontSize: 16,
-        fontWeight: "bold",
-        outlineWidth: 1,
-        outlineColor: "#1A202C",
-        textHorizontalAlignment: Control.HORIZONTAL_ALIGNMENT_CENTER,
-        textVerticalAlignment: Control.VERTICAL_ALIGNMENT_CENTER
-    },
-
-    // Match display
-    matchRowRect: {
-        width: "100%",
-        heightInPixels: 48,
-        paddingLeft: "4px",
-        paddingRight: "4px",
-        paddingTop: "2px",
-        paddingBottom: "2px",
-        thickness: 0,
-        alpha: 0
-    },
-
-    matchRowPanel: {
-        isVertical: false,
-        width: "100%",
-        height: "100%",
-        horizontalAlignment: Control.HORIZONTAL_ALIGNMENT_CENTER,
-        spacing: 8
-    },
-
-    matchPlayerRect: {
-        widthInPixels: 240,
-        height: "100%",
-        paddingTop: "6px",
-        paddingBottom: "6px",
-        paddingLeft: "8px",
-        paddingRight: "8px",
-        verticalAlignment: Control.VERTICAL_ALIGNMENT_CENTER,
-        horizontalAlignment: Control.HORIZONTAL_ALIGNMENT_CENTER,
-        cornerRadius: 6,
-        thickness: 1,
-        color: "#555",
-        background: "rgba(255,255,255,0.06)",
-        clipChildren: false
-    },
-    
-    matchPlayerText: {
-        color: "#FFFFFF",
-        height: "100%",
-        resizeToFit: true,
-        textHorizontalAlignment: Control.HORIZONTAL_ALIGNMENT_LEFT,
-        textVerticalAlignment: Control.VERTICAL_ALIGNMENT_CENTER,
-        fontSize: 16
-    },
-
-    matchVsText: {
-        widthInPixels: 70,
-        height: "100%",
-        text: "← vs →",
-        color: "#BBB",
-        fontSize: 16,
-        fontWeight: "bold",
-        textHorizontalAlignment: Control.HORIZONTAL_ALIGNMENT_CENTER,
-        textVerticalAlignment: Control.VERTICAL_ALIGNMENT_CENTER,
-        background: "rgba(255,255,255,0.02)",
-        cornerRadius: 20
-    }
-} as const;
-export const CURTAIN_STYLES = {
-    leftBackground: {
-        background: '#143D60',
-        thickness: 0,
-        horizontalAlignment: H_LEFT,
-        verticalAlignment: V_TOP,
-        isVisible: false,
-        zIndex: 0
-    },
-    
-    rightBackground: {
-        background: '#143D60',
-        thickness: 0,
-        horizontalAlignment: H_LEFT,
-        verticalAlignment: V_TOP,
-        isVisible: false,
-        zIndex: 0
-    },
-    
-    leftPaddle: {
-        background: '#EB5B00',
-        thickness: 0,
-        horizontalAlignment: H_RIGHT,
-        verticalAlignment: V_TOP,
-        isVisible: false,
-        zIndex: 1
-    },
-    
-    rightPaddle: {
-        background: '#EB5B00',
-        thickness: 0,
-        horizontalAlignment: H_LEFT,
-        verticalAlignment: V_TOP,
-        isVisible: false,
-        zIndex: 1
-    }
-} as const;
-export function applyStyles(control: any, styles: any): void {
-    Object.entries(styles).forEach(([key, value]) => {
-        if (value !== undefined && key in control) {
-            (control as any)[key] = value;
-        }
-    });
-}
-
-export function  createRect(name: string, styles: any): Rectangle {
-    const rect = new Rectangle(name);
-    applyStyles(rect, styles);
-    return rect;
-}
-
-export function   createTextBlock(name: string, styles: any, text?: string): TextBlock {
-    const textBlock = new TextBlock(name, text);
-    applyStyles(textBlock, styles);
-    return textBlock;
-}
-
-export function  createGrid(name: string, styles: any): Grid {
-    const grid = new Grid(name);
-    applyStyles(grid, styles);
-    return grid;
-}
-
-export function  createImage(name: string, styles: any, source?: string): Image {
-    const image = new Image(name, source);
-    applyStyles(image, styles);
-    return image;
-}
-
-export function  createStackPanel(name: string, styles: any): StackPanel {
-    const stackPanel = new StackPanel(name);
-    applyStyles(stackPanel, styles);
-    return stackPanel;
+import { Control, Image, StackPanel, Grid, TextBlock, Rectangle} from "@babylonjs/gui";
+
+export const H_LEFT = Control.HORIZONTAL_ALIGNMENT_LEFT;
+export const H_CENTER = Control.HORIZONTAL_ALIGNMENT_CENTER;
+export const H_RIGHT = Control.HORIZONTAL_ALIGNMENT_RIGHT;
+export const V_TOP = Control.VERTICAL_ALIGNMENT_TOP;
+export const V_CENTER = Control.VERTICAL_ALIGNMENT_CENTER;
+export const V_BOTTOM = Control.VERTICAL_ALIGNMENT_BOTTOM;
+const FONT_FAMILY = 'Poppins, Tiny5, sans-serif';
+
+export const COLORS = {
+    WHITE: "rgba(255, 255, 255, 1)",
+    BLACK: "rgba(0, 0, 0, 1)",
+    TRANSPARENT_BLACK_55: "rgba(0, 0, 0, 0.55)",
+    TRANSPARENT_BLACK_66: "rgba(0, 0, 0, 0.66)",
+    TRANSPARENT_BLACK_90: "rgba(0, 0, 0, 0.9)",
+    TRANSPARENT_BLACK_98: "rgba(2, 2, 2, 0.98)",
+    TRANSPARENT_WHITE_50: "rgba(255, 255, 255, 0.5)",
+    DARK_BLUE: "rgba(20, 61, 96, 1)",
+    LIGHT_GREEN: "rgba(160, 200, 120, 1)",
+    ORANGE: "rgba(235, 91, 0, 1)",
+    LIGHT_BROWN: "rgba(129, 82, 63, 1)",
+    DARK_BROWN: "rgba(63, 42, 43, 1)",
+    GOLD: "rgba(255, 215, 0, 1)",
+    GOLD_SHADOW: "rgba(255, 217, 0, 0.80)",
+    GOLD_GLOW: "rgba(255, 215, 0, 0.8)",
+    TRANSPARENT: "transparent",
+    WINNER_GREEN: "#22C55E",
+    WINNER_GREEN_LIGHT: "rgba(34, 197, 94, 0.2)",
+    LOSER_GRAY: "#999999",
+    LOSER_GRAY_DARK: "rgba(0, 0, 0, 0.4)",
+    LOSER_BORDER: "rgba(128, 128, 128, 0.5)",
+
+    BLACK_STRING: "#000000",
+    BLUE_LIGHT_STRING: "#8db1f0ff",
+    CYAN_LIGHT_STRING: "#79d7eeff",
+
+    SPECTATOR_BLUE: "#143D60",
+    SPECTATOR_RED: "rgba(255, 0, 0, 0.3)",
+    SPECTATOR_YELLOW: "rgba(255, 255, 0, 1)",
+    ORANGE: "#EB5B00", 
+    GREEN: "#A0C878"
+} as const;
+
+
+export const SPECTATOR_STYLE = {
+    spectatorOverlay: {
+        width: "100%",
+        height: "100%",
+        background: COLORS.TRANSPARENT,
+        thickness: 3,
+        color: COLORS.SPECTATOR_RED,
+        zIndex: 19,
+        isVisible: false
+    },
+
+    spectatorBanner: {
+        width: "100%",
+        height: "40px",
+        background: COLORS.SPECTATOR_RED,
+        alpha: 1,
+        horizontalAlignment: H_CENTER,
+        verticalAlignment: V_TOP,
+    },
+
+    spectatorText: {
+        fontFamily: FONT_FAMILY,
+        color: COLORS.WHITE,
+        fontSize: 18,
+        fontWeight: "bold",
+        textHorizontalAlignment: H_LEFT,
+        textVerticalAlignment: V_CENTER,
+        paddingLeft: "20px",
+        width: "300px"
+    },
+
+    spectatorControls: {
+        fontFamily: FONT_FAMILY,
+        color: COLORS.SPECTATOR_YELLOW,
+        fontSize: 14,
+        textHorizontalAlignment: H_RIGHT,
+        textVerticalAlignment: V_CENTER,
+        width: "600px"
+    },
+
+    bannerContent: {
+        width: "100%",
+        height: "100%",
+        isVertical: false
+    }
+} as const;
+
+export const LOADING_STYLE = {
+    overlay: {
+        width: "100%",
+        height: "100%",
+        thickness: 1,
+        verticalAlignment: V_CENTER,
+        horizontalAlignment: H_CENTER,
+        zIndex: 20
+    },
+
+    title: {
+        text: "Loading",
+        fontSize: 56,
+        color:" #FFFFFF",
+        top: "-50px"
+    },
+
+    bar: {
+        width: "40%",
+        height: "12px",
+        thickness: 0,
+        background: "rgba(255,255,255,0.15)",
+        cornerRadius: 4
+    },
+
+    fill: {
+        height: "100%",
+        width: "0%",
+        thickness: 0,
+        background: "#22C55E",
+        horizontalAlignment: H_LEFT,
+        // left: 0
+    },
+
+    percentege: {
+        fontSize: 18,
+        color: "#FFFFFF",
+        top: "24px"
+    }
+} as const;
+export const HUD_STYLES = {
+    hudGrid: {
+        width: "100%",
+        height: "20%",
+        background: COLORS.DARK_BLUE,
+        verticalAlignment: V_BOTTOM,
+        horizontalAlignment: H_CENTER,
+        // cornerRadius: 50,
+        zIndex: 8
+    },
+
+    fpsText: {
+        fontFamily: FONT_FAMILY,
+        color: COLORS.WHITE,
+        textHorizontalAlignment: H_CENTER,
+        textVerticalAlignment: V_CENTER,
+        fontSize: 18
+    },
+
+    player1Label: {
+        fontFamily: FONT_FAMILY,
+        color: COLORS.WHITE,
+        textHorizontalAlignment: H_CENTER,
+        textVerticalAlignment: V_CENTER,
+        fontSize: 48,
+        fontWeight: "bold",
+        shadowOffsetX: 1,
+        shadowOffsetY: 1,
+        shadowBlur: 8,
+        shadowColor: COLORS.GOLD_SHADOW,
+        outlineWidth: 2,
+        outlineColor: COLORS.TRANSPARENT_BLACK_66
+    },
+
+    player2Label: {
+        fontFamily: FONT_FAMILY,
+        color: COLORS.WHITE,
+        textHorizontalAlignment: H_CENTER,
+        textVerticalAlignment: V_CENTER,
+        fontSize: 48,
+        fontWeight: "bold",
+        shadowOffsetX: 1,
+        shadowOffsetY: 1,
+        shadowBlur: 8,
+        shadowColor: COLORS.GOLD_SHADOW,
+        outlineWidth: 2,
+        outlineColor: COLORS.TRANSPARENT_BLACK_66
+    },
+
+    score1Text: {
+        fontFamily: FONT_FAMILY,
+        color: COLORS.WHITE,
+        textHorizontalAlignment: H_CENTER,
+        textVerticalAlignment: V_BOTTOM,
+        fontSize: 56,
+        fontWeight: "bold",
+        shadowOffsetX: 1,
+        shadowOffsetY: 1,
+        shadowBlur: 8,
+        shadowColor: COLORS.GOLD_SHADOW,
+        outlineWidth: 2,
+        outlineColor: COLORS.TRANSPARENT_BLACK_66
+    },
+
+    score2Text: {
+        fontFamily: FONT_FAMILY,
+        color: COLORS.WHITE,
+        textHorizontalAlignment: H_CENTER,
+        textVerticalAlignment: V_BOTTOM,
+        fontSize: 56,
+        fontWeight: "bold",
+        shadowOffsetX: 1,
+        shadowOffsetY: 1,
+        shadowBlur: 8,
+        shadowColor: COLORS.GOLD_SHADOW,
+        outlineWidth: 2,
+        outlineColor: COLORS.TRANSPARENT_BLACK_66
+    },
+
+    rallyText: {
+        fontFamily: FONT_FAMILY,
+        color: COLORS.WHITE,
+        textHorizontalAlignment: H_CENTER,
+        textVerticalAlignment: V_CENTER,
+        fontSize: 48
+    },
+
+    rallyValue: {
+        fontFamily: FONT_FAMILY,
+        color: COLORS.WHITE,
+        textHorizontalAlignment: H_CENTER,
+        textVerticalAlignment: V_BOTTOM,
+        fontSize: 56
+    },
+
+    playerControlsP1: {
+        fontFamily: FONT_FAMILY,
+        color: COLORS.TRANSPARENT_BLACK_55,
+        textHorizontalAlignment: H_CENTER,
+        textVerticalAlignment: V_CENTER,
+        fontSize: 30,
+        lineSpacing: "10px"
+    },
+
+    playerControlsP2: {
+        fontFamily: FONT_FAMILY,
+        color: COLORS.TRANSPARENT_BLACK_55,
+        textHorizontalAlignment: H_CENTER,
+        textVerticalAlignment: V_CENTER,
+        fontSize: 30,
+        lineSpacing: "10px"
+    },
+
+    gridColumns: {
+        fps: 0.10,
+        p1Controls: 0.15,
+        p1Score: 0.25,
+        p2Score: 0.25,
+        p2Controls: 0.15,
+        rally: 0.10
+    }
+} as const;
+export const POWER_UP_STYLES = {
+    powerUpSlot: {
+        width: "110px",
+        height: "280px",
+        top: "50px",
+        background: COLORS.TRANSPARENT,
+        verticalAlignment: V_TOP,
+        thickness: 0,
+        isVisible: false
+    },
+
+    powerUpCell: {
+        width: "100px",
+        height: "80px",
+        background: COLORS.BLACK,
+        color: COLORS.TRANSPARENT_WHITE_50,
+        thickness: 1,
+        cornerRadius: 8,
+        horizontalAlignment: H_LEFT,
+        verticalAlignment: V_TOP,
+        zIndex: 6
+    },
+
+    powerUpIcon: {
+        stretch: Image.STRETCH_UNIFORM,
+        width: "75px",
+        height: "75px",
+        verticalAlignment: V_CENTER,
+        isVisible: false
+    },
+
+    powerUpLetter: {
+        width: "100%",
+        fontSize: 20,
+        fontWeight: "bold",
+        color: COLORS.WHITE,
+        verticalAlignment: V_CENTER,
+        textHorizontalAlignment: H_LEFT
+    },
+
+    powerUpHd: {
+        widthInPixels: 300,
+        heightInPixels: 300,
+        stretch: Image.STRETCH_UNIFORM,
+        horizontalAlignment: H_CENTER,
+        verticalAlignment: V_CENTER,
+        isVisible: false,
+        top: -100,
+        alpha: 0,
+        zIndex: 15
+    }
+} as const;
+export const PAUSE_MENU_STYLES = {
+    pauseOverlay: {
+        width: "100%",
+        height: "100%",
+        background: COLORS.TRANSPARENT_BLACK_98,
+        verticalAlignment: V_CENTER,
+        zIndex: 11,
+        color: COLORS.WHITE,
+        isVisible: false
+    },
+
+    pauseGrid: {
+        width: "100%", //changes
+        height: "60%",
+        horizontalAlignment: H_CENTER,
+        verticalAlignment: V_CENTER
+    },
+
+    pauseTitle: {
+        fontFamily: FONT_FAMILY,
+        color: COLORS.WHITE,
+        textHorizontalAlignment: H_CENTER,
+        textVerticalAlignment: V_CENTER,
+        fontSize: 42,
+        fontWeight: "bold"
+    },
+
+    pauseInstruction: {
+        fontFamily: FONT_FAMILY,
+        color: COLORS.WHITE,
+        fontSize: 24,
+        textHorizontalAlignment: H_CENTER,
+        textVerticalAlignment: V_CENTER
+    },
+
+    pauseHint: {
+        fontFamily: FONT_FAMILY,
+        color: COLORS.WHITE,
+        fontSize: 20,
+        textHorizontalAlignment: H_CENTER,
+        textVerticalAlignment: V_CENTER
+    },
+
+    muteIcon: {
+        stretch: Image.STRETCH_UNIFORM,
+        paddingTop: "16px"
+    },
+
+    gridRows: {
+        title: 0.5,
+        instruction: 0.3,
+        hint: 0.1,
+        muteIcon: 0.1
+    }
+} as const;
+export const LOBBY_STYLES = {
+  overlay: {
+    width: "100%",
+    height: "100%",
+    color: COLORS.WHITE,
+    background: COLORS.TRANSPARENT_BLACK_90,
+    horizontalAlignment: H_CENTER,
+    verticalAlignment: V_CENTER,
+    zIndex: 50,
+    isVisible: false
+  },
+  title: {
+    fontSize: 36,
+    color: "white",
+    height: "40px",
+    fontWeight: "bold",
+    shadowOffsetX: 1,
+    shadowOffsetY: 1,
+    shadowBlur: 4,
+    shadowColor: COLORS.GOLD_SHADOW,
+    textHorizontalAlignment: H_CENTER,
+  },
+  subtitle: {
+    fontSize: 32,
+    color: "#AAB",
+    fontWeight: "bold",
+    width: "30%",
+    textHorizontalAlignment: H_LEFT,
+  },
+  count: {
+    text: "",
+    fontSize: 26,
+    color: "#8A8",
+    textHorizontalAlignment: H_CENTER,
+  },
+  lobbyList: {
+    isVertical: true,
+    width: "100%",
+    spacing: 6,
+    verticalAlignment: V_TOP,
+    adaptHeightToChildren: true
+  },
+  rowRect: {
+    height: "34px",
+    width: "100%",
+    thickness: 0,
+    paddingLeft: "10px",
+  },
+  rowText: {
+    width: "40%",
+    fontSize: 20,
+    color: "white",
+    alpha: 0,
+    textHorizontalAlignment: H_RIGHT
+  },
+};
+export const COUNTDOWN_STYLES = {
+    countdownContainer: {
+        width: "100%",
+        height: "100%",
+        thickness: 0,
+        isVisible: false,
+        zIndex: 10,
+        horizontalAlignment: H_CENTER,
+        verticalAlignment: V_CENTER
+    },
+
+    countdownText: {
+        fontFamily: FONT_FAMILY,
+        color: COLORS.WHITE,
+        textHorizontalAlignment: H_CENTER,
+        textVerticalAlignment: V_CENTER,
+        fontSize: 72,
+        shadowOffsetX: 1,
+        shadowOffsetY: 1,
+        shadowBlur: 8,
+        shadowColor: COLORS.GOLD_SHADOW,
+        fontWeight: "bold",
+        outlineWidth: 2,
+        outlineColor: COLORS.TRANSPARENT_BLACK_66
+    },
+
+    namePlayerLeft: {
+        fontFamily: FONT_FAMILY,
+        color: COLORS.WHITE,
+        textHorizontalAlignment: H_CENTER,
+        textVerticalAlignment: V_CENTER,
+        fontSize: 100,
+        shadowOffsetX: 2,
+        shadowOffsetY: 2,
+        shadowBlur: 12,
+        shadowColor: COLORS.GOLD_SHADOW,
+        fontWeight: "bold",
+        outlineWidth: 3,
+        outlineColor: COLORS.TRANSPARENT_BLACK_66,
+        horizontalAlignment: H_CENTER,
+        verticalAlignment: V_CENTER,
+        leftInPixels: -300,
+        topInPixels: -150,
+        isVisible: false,
+        alpha: 0,
+        zIndex: 11
+    },
+
+    vsText: {
+        fontFamily: FONT_FAMILY,
+        color: COLORS.WHITE,
+        textHorizontalAlignment: H_CENTER,
+        textVerticalAlignment: V_CENTER,
+        fontSize: 60,
+        shadowOffsetX: 3,
+        shadowOffsetY: 3,
+        shadowBlur: 20,
+        shadowColor: "rgba(255, 0, 0, 0.8)",
+        fontWeight: "bold",
+        outlineWidth: 5,
+        outlineColor: COLORS.BLACK,
+        horizontalAlignment: H_CENTER,
+        verticalAlignment: V_CENTER,
+        topInPixels: -50,
+        isVisible: false,
+        alpha: 0,
+        zIndex: 11
+    },
+
+    namePlayerRight: {
+        fontFamily: FONT_FAMILY,
+        color: COLORS.WHITE,
+        textHorizontalAlignment: H_CENTER,
+        textVerticalAlignment: V_CENTER,
+        fontSize: 100,
+        shadowOffsetX: 2,
+        shadowOffsetY: 2,
+        shadowBlur: 12,
+        shadowColor: COLORS.GOLD_SHADOW,
+        fontWeight: "bold",
+        outlineWidth: 3,
+        outlineColor: COLORS.TRANSPARENT_BLACK_66,
+        horizontalAlignment: H_CENTER,
+        verticalAlignment: V_CENTER,
+        leftInPixels: 300,
+        topInPixels: 50,
+        isVisible: false,
+        alpha: 0,
+        zIndex: 11
+    },
+
+    readyText: {
+        fontFamily: FONT_FAMILY,
+        color: COLORS.GOLD,
+        textHorizontalAlignment: H_CENTER,
+        textVerticalAlignment: V_CENTER,
+        fontSize: 120,
+        shadowOffsetX: 2,
+        shadowOffsetY: 2,
+        shadowBlur: 15,
+        shadowColor: COLORS.GOLD_SHADOW,
+        fontWeight: "bold",
+        outlineWidth: 4,
+        outlineColor: COLORS.TRANSPARENT_BLACK_66,
+        horizontalAlignment: H_CENTER,
+        verticalAlignment: V_CENTER,
+        topInPixels: -50,
+        isVisible: false,
+        alpha: 0,
+        zIndex: 11
+    }
+
+} as const;
+export const VIEW_MODE_STYLES = {
+    dividerLine: {
+        width: "5px",
+        height: "100%",
+        background: COLORS.BLACK,
+        horizontalAlignment: H_CENTER,
+        verticalAlignment: V_CENTER,
+        zIndex: 6,
+        thickness: 0
+    }
+} as const;
+export const PARTIAL_END_GAME_STYLES = {
+    partialEndGameOverlay: {
+        width: "100%",
+        height: "100%",
+        background: COLORS.BLACK,
+        verticalAlignment: V_BOTTOM,
+        zIndex: 8,
+        isVisible: false
+    },
+
+    winnerGrid: {
+        width: "100%",
+        height: "100%",
+        zIndex: 9,
+        horizontalAlignment: H_CENTER,
+        verticalAlignment: V_CENTER
+    },
+
+    gridRows: {
+        label: 0.2,
+        name: 0.6,
+        continue: 0.2
+    },
+
+    partialWinnerLabel: {
+        fontFamily: FONT_FAMILY,
+        color: COLORS.WHITE,
+        textHorizontalAlignment: H_CENTER,
+        textVerticalAlignment: V_CENTER,
+        fontSize: 80,
+        outlineWidth: 2,
+        zIndex: 10,
+        alpha: 0
+    },
+
+    partialWinnerName: {
+        fontFamily: FONT_FAMILY,
+        color: COLORS.GOLD,
+        textHorizontalAlignment: H_CENTER,
+        textVerticalAlignment: V_CENTER,
+        fontSize: 110,
+        fontWeight: "bold",
+        outlineWidth: 2,
+        outlineColor: COLORS.WHITE,
+        zIndex: 10,
+        alpha: 0,
+        shadowBlur: 20,
+        shadowColor: COLORS.GOLD_GLOW
+    },
+
+    continueText: {
+        fontFamily: FONT_FAMILY,
+        color: COLORS.WHITE,
+        textHorizontalAlignment: H_CENTER,
+        textVerticalAlignment: V_CENTER,
+        outlineWidth: 2,
+        outlineColor: COLORS.GOLD,
+        isVisible: false,
+        zIndex: 10
+    }
+} as const;
+export const END_GAME_STYLES = {
+    endGameOverlay: {
+        width: "100%",
+        height: "20%",
+        background: COLORS.TRANSPARENT_BLACK_90,
+        verticalAlignment: V_BOTTOM,
+        isVisible: false,
+        horizontalAlignment: H_CENTER
+    },
+
+    endGameWinnerText: {
+        fontFamily: FONT_FAMILY,
+        color: COLORS.WHITE,
+        textHorizontalAlignment: H_CENTER,
+        textVerticalAlignment: V_CENTER,
+        fontSize: 72,
+        shadowOffsetX: 1,
+        shadowOffsetY: 1,
+        shadowBlur: 8,
+        shadowColor: COLORS.GOLD_SHADOW,
+        fontWeight: "bold",
+        outlineWidth: 2,
+        outlineColor: COLORS.TRANSPARENT_BLACK_66
+    }
+} as const;
+export const BRACKET_STYLES = {
+    bracketOverlay: {
+        width: "560px",
+        height: "650px",
+        top: "40px",
+        background: COLORS.TRANSPARENT_BLACK_98,
+        horizontalAlignment: H_RIGHT,
+        verticalAlignment: V_BOTTOM,
+        cornerRadius: 12,
+        isVisible: false,
+        isPointerBlocker: true,
+        zIndex: 20,
+        padding: "8px",
+        thickness: 0
+    },
+    containerRows: {
+        header: 0.2,
+        content: 0.8
+    },
+    headerGrid: {
+        height: "80px"
+    },
+    gridColumns: {
+        icon: 70,
+        title: 1
+    },
+    bracketIcon: {
+        width: "68px",
+        height: "68px",
+        horizontalAlignment: H_CENTER,
+        verticalAlignment: V_CENTER,
+        stretch: Image.STRETCH_UNIFORM
+    },
+
+    bg: {
+        width: "100%", height: "100%",
+		stretch: Image.STRETCH_FILL,
+		isPointerBlocker: false,
+		zIndex: 0,
+    },
+
+    bracketTitle: {
+        fontFamily: FONT_FAMILY,
+        color: COLORS.WHITE,
+        textHorizontalAlignment: H_CENTER,
+        textVerticalAlignment: V_CENTER,
+        fontSize: 36,
+        shadowBlur: 20,
+        fontWeight: "bold",
+        shadowColor: COLORS.GOLD_GLOW
+    },
+
+    bracketGrid: {
+        width: "100%",
+        height: "100%",
+        paddingLeft: "2px"
+    },
+
+    // Winner/Loser states
+    winnerCell: {
+        background: COLORS.WINNER_GREEN_LIGHT,
+        thickness: 2,
+        color: COLORS.WINNER_GREEN
+    },
+    
+    winnerText: {
+        fontWeight: "bold",
+        fontSize: "18px",
+        color: COLORS.WHITE,
+        outlineWidth: 2,
+        outlineColor: COLORS.BLACK,
+        shadowOffsetX: 2,
+        shadowOffsetY: 2,
+        shadowBlur: 4,
+        shadowColor: COLORS.TRANSPARENT_BLACK_66
+    },
+    
+    loserCell: {
+        background: COLORS.LOSER_GRAY_DARK,
+        thickness: 1,
+        color: COLORS.LOSER_BORDER
+    },
+    
+    loserText: {
+        alpha: 0.6,
+        color: COLORS.LOSER_GRAY
+    },
+
+    tabsRoot: {
+        isVertical: true,
+        width: "100%",
+        height: "100%",
+        horizontalAlignment: H_CENTER
+    },
+    
+    tabsBar: {
+        width: "100%",
+        heightInPixels: 44,
+    },
+    
+    roundPanelsWrap: {
+        isVertical: true,
+        width: "100%",
+        height: "100%"
+    },
+    
+    roundPanel: {
+        isVertical: true,
+        width: "100%",
+        height: "100%"
+    },
+
+    tabHeaderRect: {
+        width: "100%",
+        heightInPixels: 30,
+        background: "#5a7db8",
+        thickness: 0
+    },
+
+    tabHeader: {
+        fontFamily: FONT_FAMILY,
+        color: "#FFFFFF",
+        textHorizontalAlignment: H_CENTER,
+        textVerticalAlignment: V_CENTER,
+        fontSize: 20,
+        fontWeight: "bold",
+        heightInPixels: 30
+    },
+
+    tabButton: {
+        height: "85%",
+        thickness: 0,
+        background: "#5a7db8",
+        isPointerBlocker: true,
+        cornerRadiusW: 8,
+        cornerRadiusZ: 8,
+        verticalAlignment: V_TOP
+    },
+
+    tabButtonActive: {
+        height: "100%",
+        thickness: 0,
+        background: "#4db8d4",
+        isPointerBlocker: true,
+        cornerRadiusW: 8,
+        cornerRadiusZ: 8,
+        shadowOffsetY: 2,
+        shadowBlur: 4,
+        shadowColor: "rgba(238, 236, 236, 0.6)",
+        verticalAlignment: V_TOP
+    },
+
+    tabLabelInactive: {
+        color: "#2D3748",
+        fontSize: 16,
+        textHorizontalAlignment: Control.HORIZONTAL_ALIGNMENT_CENTER,
+        textVerticalAlignment: Control.VERTICAL_ALIGNMENT_CENTER
+    },
+
+    tabLabelActive: {
+        color: "#FFFFFF",
+        fontSize: 16,
+        fontWeight: "bold",
+        outlineWidth: 1,
+        outlineColor: "#1A202C",
+        textHorizontalAlignment: Control.HORIZONTAL_ALIGNMENT_CENTER,
+        textVerticalAlignment: Control.VERTICAL_ALIGNMENT_CENTER
+    },
+
+    // Match display
+    matchRowRect: {
+        width: "100%",
+        heightInPixels: 48,
+        paddingLeft: "4px",
+        paddingRight: "4px",
+        paddingTop: "2px",
+        paddingBottom: "2px",
+        thickness: 0,
+        alpha: 0
+    },
+
+    matchRowPanel: {
+        isVertical: false,
+        width: "100%",
+        height: "100%",
+        horizontalAlignment: Control.HORIZONTAL_ALIGNMENT_CENTER,
+        spacing: 8
+    },
+
+    matchPlayerRect: {
+        widthInPixels: 240,
+        height: "100%",
+        paddingTop: "6px",
+        paddingBottom: "6px",
+        paddingLeft: "8px",
+        paddingRight: "8px",
+        verticalAlignment: Control.VERTICAL_ALIGNMENT_CENTER,
+        horizontalAlignment: Control.HORIZONTAL_ALIGNMENT_CENTER,
+        cornerRadius: 6,
+        thickness: 1,
+        color: "#555",
+        background: "rgba(255,255,255,0.06)",
+        clipChildren: false
+    },
+    
+    matchPlayerText: {
+        color: "#FFFFFF",
+        height: "100%",
+        resizeToFit: true,
+        textHorizontalAlignment: Control.HORIZONTAL_ALIGNMENT_LEFT,
+        textVerticalAlignment: Control.VERTICAL_ALIGNMENT_CENTER,
+        fontSize: 16
+    },
+
+    matchVsText: {
+        widthInPixels: 70,
+        height: "100%",
+        text: "← vs →",
+        color: "#BBB",
+        fontSize: 16,
+        fontWeight: "bold",
+        textHorizontalAlignment: Control.HORIZONTAL_ALIGNMENT_CENTER,
+        textVerticalAlignment: Control.VERTICAL_ALIGNMENT_CENTER,
+        background: "rgba(255,255,255,0.02)",
+        cornerRadius: 20
+    }
+} as const;
+export const CURTAIN_STYLES = {
+    leftBackground: {
+        background: '#143D60',
+        thickness: 0,
+        horizontalAlignment: H_LEFT,
+        verticalAlignment: V_TOP,
+        isVisible: false,
+        zIndex: 0
+    },
+    
+    rightBackground: {
+        background: '#143D60',
+        thickness: 0,
+        horizontalAlignment: H_LEFT,
+        verticalAlignment: V_TOP,
+        isVisible: false,
+        zIndex: 0
+    },
+    
+    leftPaddle: {
+        background: '#EB5B00',
+        thickness: 0,
+        horizontalAlignment: H_RIGHT,
+        verticalAlignment: V_TOP,
+        isVisible: false,
+        zIndex: 1
+    },
+    
+    rightPaddle: {
+        background: '#EB5B00',
+        thickness: 0,
+        horizontalAlignment: H_LEFT,
+        verticalAlignment: V_TOP,
+        isVisible: false,
+        zIndex: 1
+    }
+} as const;
+export function applyStyles(control: any, styles: any): void {
+    Object.entries(styles).forEach(([key, value]) => {
+        if (value !== undefined && key in control) {
+            (control as any)[key] = value;
+        }
+    });
+}
+
+export function  createRect(name: string, styles: any): Rectangle {
+    const rect = new Rectangle(name);
+    applyStyles(rect, styles);
+    return rect;
+}
+
+export function   createTextBlock(name: string, styles: any, text?: string): TextBlock {
+    const textBlock = new TextBlock(name, text);
+    applyStyles(textBlock, styles);
+    return textBlock;
+}
+
+export function  createGrid(name: string, styles: any): Grid {
+    const grid = new Grid(name);
+    applyStyles(grid, styles);
+    return grid;
+}
+
+export function  createImage(name: string, styles: any, source?: string): Image {
+    const image = new Image(name, source);
+    applyStyles(image, styles);
+    return image;
+}
+
+export function  createStackPanel(name: string, styles: any): StackPanel {
+    const stackPanel = new StackPanel(name);
+    applyStyles(stackPanel, styles);
+    return stackPanel;
 }