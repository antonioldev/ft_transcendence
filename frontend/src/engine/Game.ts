import { Engine, Scene, Color4, SceneLoader} from "@babylonjs/core";
import { GameConfig } from './GameConfig.js';
import { buildScene2D, buildScene3D } from './scene/sceneBuilder.js';
import { webSocketClient } from '../core/WebSocketClient.js';
import { GameStateData, GameObjects, PlayerInfo } from '../shared/types.js';
import { GAME_CONFIG } from '../shared/gameConfig.js';
import { ViewMode, WebSocketEvent, AppState, GameState } from '../shared/constants.js';
import { Logger } from '../utils/LogManager.js';
import { uiManager } from '../ui/UIManager.js';
import { GameMode } from '../shared/constants.js';
import { appManager } from '../core/AppManager.js';
import { PlayerSide, PlayerState } from "./utils.js"
import { disposeMaterialResources } from "./scene/materialFactory.js";
import { GameServices } from "./GameServices.js";
import { sendPOST } from "../core/HTTPRequests.js";

/**
 * The Game class serves as the core of the game engine, managing the initialization,
 * state, and lifecycle of the game. It handles rendering, input, audio, and communication
 * with the server, as well as coordinating various game components such as scenes,
 * animations, and GUI elements.
 */
export class Game {
	private isInitialized: boolean = false;
	private serverState: GameState = GameState.INIT;
	private engine: Engine | null = null;
	private scene: Scene | null = null;
	private services: GameServices | null = null;
	private canvas: HTMLCanvasElement | null = null;
	private gameObjects: GameObjects | null = null;
	private gameLoopObserver: any = null;
	private isSpectator: boolean = false;
	private isGameEnded: boolean = false;
	private players: Map<PlayerSide, PlayerState> = new Map([
			[PlayerSide.LEFT, { name: "", isControlled: false, keyboardProfile: undefined,
				size: GAME_CONFIG.paddleWidth, score: 0, powerUpsAssigned: false, powerUps: [], inverted: false,}],
			[PlayerSide.RIGHT, { name: "", isControlled: false, keyboardProfile: undefined,
				size: GAME_CONFIG.paddleWidth, score: 0, powerUpsAssigned: false, powerUps: [], inverted: false,}]
		]);
	private exitHandler = () => {
		this.requestExitToMenu();
	};

// ====================			CONSTRUCTOR			   ====================
	constructor(private config: GameConfig) {
		try {
			// this.state = new GameStateManager();
			const element = document.getElementById(config.canvasId);
			if (element instanceof HTMLCanvasElement) {
				this.canvas = element;
				const gl = this.canvas.getContext('webgl') || this.canvas.getContext('webgl2');
				if (gl) {
					gl.getExtension('WEBGL_color_buffer_float');
					gl.getExtension('EXT_color_buffer_half_float');
				}
				this.canvas.focus();
			}
		} catch (error) {
			Logger.errorAndThrow('Error creating game managers', 'Game', error);
		}
	}

	async create(aiDifficulty: number, capacity?: number): Promise<Game> {
		try {
			const players: PlayerInfo[] = this.config.players;
<<<<<<< HEAD
			console.log("Gamemode = " + gameMode);
			console.log("players = " + players);
			console.log("aiDifficulty = " + aiDifficulty);
			const data = await sendPOST("join", { gameMode, players, aiDifficulty, capacity });
			
			console.error(data.message);
			await game.initialize();
			return game;
=======
			const gameMode = this.config.gameMode;
			await sendPOST("join", { gameMode, players, aiDifficulty, capacity })
			await this.initialize();
			return this;
>>>>>>> 5e3eccab
		} catch (error) {
			await this.dispose();
			Logger.error('Error creating game', 'Game', error);
			throw error;
		}
	}

// ====================			INITIALIZATION			====================
	async initialize(): Promise<void> {
		if (this.isInitialized) return;

		SceneLoader.ShowLoadingScreen = false;
		uiManager.setLoadingScreenVisible(true);
		Logger.info('Initializing game...', 'Game');

		this.engine = await this.initializeBabylonEngine();
		this.scene = await this.createScene();

		this.gameObjects = this.config.viewMode === ViewMode.MODE_2D
			? await buildScene2D(this.scene, this.config.gameMode, this.config.viewMode, (progress: number) => uiManager.updateLoadingProgress(progress))
			: await buildScene3D(this.scene, this.config.gameMode, this.config.viewMode, (progress: number) => uiManager.updateLoadingProgress(progress));

		this.services = new GameServices(this.engine, this.scene, this.config, this.gameObjects, this.players);
		await this.services.initialize();
		this.services.render.startRendering();
		this.registerCallbacks();
		this.isInitialized = true;
		if (this.config.isRemoteMultiplayer)
			webSocketClient.requestLobby();
		webSocketClient.sendPlayerReady();
		uiManager.setLoadingScreenVisible(false);
		await this.services?.gui.curtain.show();
	}


	// Initialize Babylon.js engine
	private async initializeBabylonEngine(): Promise<Engine> {
		const engine = new Engine(this.canvas, true, { 
			preserveDrawingBuffer: true, 
			stencil: true, 
			disableWebGL2Support: false,
			antialias: false,
			audioEngine: true,
			powerPreference: "high-performance"
		});
		return engine;
	}

	// Create scene based on view mode
	private async  createScene(): Promise<Scene> {
		const scene = new Scene(this.engine!);
		scene.createDefaultEnvironment({ createGround: false, createSkybox: false });
		scene.clearColor = new Color4(20/255, 61/255, 96/255, 1);
		return scene;
	}

	private resetPlayersState(): void {
		this.players.set(PlayerSide.LEFT, {
			name: "",
			score: 0,
			size: GAME_CONFIG.paddleWidth,
			inverted: false,
			isControlled: false,
			powerUps: [],
			powerUpsAssigned: false
		});
		
		this.players.set(PlayerSide.RIGHT, {
			name: "",
			score: 0,
			size: GAME_CONFIG.paddleWidth,
			inverted: false,
			isControlled: false,
			powerUps: [],
			powerUpsAssigned: false
		});
	}

	getState(): GameState {
		return this.serverState;
	}

// ====================			GAME CONTROL			 ====================
	private async handleCountdown(countdown: number): Promise<void> {
		try {
			if (countdown === undefined || countdown === null)
				Logger.errorAndThrow('Server sent SIGNAL without countdown parameter', 'Game');

			uiManager.setLoadingScreenVisible(false);
			this.services?.gui.lobby.hide();
			this.services?.gui.cardGame.hide();
			this.services?.gui.curtain.hide();
			this.services?.gui.hud.show(true);
			const playerLeft = this.players.get(PlayerSide.LEFT)?.name;
			const playerRight = this.players.get(PlayerSide.RIGHT)?.name;

			if (countdown === GAME_CONFIG.startDelay - 1) {
				this.services?.audio?.restoreMusicVolume();
				const controlledSides = this.getControlledSides();
				await Promise.all([
					this.services?.gui.countdown.showPlayersName(playerLeft!, playerRight!),
					this.services?.render?.startCameraAnimation(
						this.gameObjects?.cameras, 
						this.config.viewMode,
						controlledSides,
						this.config.isLocalMultiplayer
					)
				]);
			}
			else if (countdown === 4) {
				this.services?.gui.countdown.hidePlayersName();
			}
			else if (countdown === 3 || countdown === 2 || countdown === 1) {
				this.services?.gui?.countdown.show(countdown);
				this.services?.audio?.playCountdown();
			}
			else if (countdown === 0) {
				this.services?.audio?.startGameMusic();
				this.services?.render?.stopCameraAnimation();
				this.services?.gui?.countdown.finish();
				this.startGameLoop();
			}
		} catch (error) {
			Logger.error('Error handling countdown', 'Game', error);
		}
	}

	// Handle server ending the game
	private async onServerEndedGame(winner: string, loser: string): Promise<void> {
		if (!this.isInitialized || !this.config.isTournament) return;
		this.services?.audio?.lowerMusicVolume();
		this.services?.gui?.setPauseVisible(false, false);
		const controlledSides = this.getControlledSides();

		const controlledPlayer = controlledSides.length === 1 ? this.players.get(controlledSides[0]) : null;
		const showLoser = controlledPlayer?.name === loser;
		
		if (showLoser){
			await this.services?.gui?.showTournamentMatchLoser();
			await this.services?.input.waitForSpectatorChoice();
			this.resetForNextMatch();
			await this.services?.gui.curtain.show(showLoser);
			this.services?.gui.hud.setSpectatorMode();
			webSocketClient.sendSpectatorReady();
			this.isSpectator = true;
			return;
		}

		const waitForSpace = controlledSides.length !== 0 && this.config.gameMode !== GameMode.TOURNAMENT_REMOTE;
		await this.services?.gui?.showTournamentMatchWinner(winner, waitForSpace);
		this.resetForNextMatch();
		await this.services?.gui.curtain.show();
		this.services?.gui.cardGame.show();
		webSocketClient.sendPlayerReady();
	}

	private async onServerEndedSession(winner: string): Promise<void> {
		if (!this.isInitialized) return;

		this.services?.render?.startRendering();

		this.services?.gui?.setPauseVisible(false, false);
		const cams = this.scene?.activeCameras?.length ? this.scene.activeCameras : this.scene?.activeCamera;
		this.services?.particles?.spawnFireworksInFrontOfCameras(this.scene, cams);
		await this.services?.gui?.showWinner(winner);
		await this.services?.gui.curtain.play(200);
		this.services?.audio?.stopGameMusic();
		this.dispose();

	}

// ====================			GAME LOOP				====================
	private startGameLoop(): void {
		if (this.gameLoopObserver) return;
		this.gameLoopObserver = setInterval(() => {
			if (!this.isInitialized) return;
				try {
					uiManager.setLoadingScreenVisible(false);
					this.services?.gui?.lobby.hide();
					this.services?.input?.update();
					if (this.config.viewMode === ViewMode.MODE_3D)
						this.services?.render?.update3DCameras();
				} catch (error) {
					Logger.errorAndThrow('Error in game loop', 'Game', error);
				}
		}, 16);
	}

	private resetForNextMatch(): void {
		if (!this.isInitialized) return;

		this.services?.gui?.hud.resetPowerUps();
		this.resetPlayersState();

		if (this.gameObjects) {
			if (this.gameObjects.players.left) {
				this.gameObjects.players.left.position.x = 0;
				this.gameObjects.players.left.scaling.x = 1;
			}
			if (this.gameObjects.players.right) {
				this.gameObjects.players.right.position.x = 0;
				this.gameObjects.players.right.scaling.x = 1;
			}
			// if (this.gameObjects.ball) {
			// 	this.gameObjects.ball.position.x = 0;
			// 	this.gameObjects.ball.position.z = 0;
			// }
			for (let i = 0; i < this.gameObjects.balls.length; i++) {
				const ball = this.gameObjects.balls[i];
				// ball.position.x = 0;
				// ball.position.z = 0;
				// ball.visibility = i === 0 ? 1 : 0;
				ball.visibility = 0;
			}
		}

		this.services?.gui?.hud.updateScores(
			this.players.get(PlayerSide.LEFT)!.score,
			this.players.get(PlayerSide.RIGHT)!.score
		);
	}

// ====================			GAME STATE UPDATES	   ====================
	private updateGameObjects(state: GameStateData): void {
		if (!this.isInitialized || !this.gameObjects) return;

		try {
			this.handleChangeServerState(state)

			this.gameObjects.players.left.position.x = state.paddleLeft.x;
			this.gameObjects.players.right.position.x = state.paddleRight.x;

			// Update ball position
			const ballStates = state.ball_states || [];
			for (let i = 0; i < this.gameObjects.balls.length; i++) {
				const ball = this.gameObjects.balls[i];
				const ballState = ballStates[i];
				
				if (ballState) {
					ball.position.x = ballState.x;
					ball.position.z = ballState.z;
					ball.rotation.x += 0.1;
					ball.rotation.y += 0.05;
					ball.visibility = 1;
				} else {
					ball.visibility = 0;
				}
			}

			const currentRally = state.rally || 0;
			if (this.services?.gui?.hud.updateRally(currentRally))
				this.services?.audio?.playPaddleHit();
			this.services?.audio?.updateMusicSpeed(currentRally);

			const leftPlayer = this.players.get(PlayerSide.LEFT)!;
			const rightPlayer = this.players.get(PlayerSide.RIGHT)!;

			this.services?.powerup?.handleUpdates(PlayerSide.LEFT, state.paddleLeft.powerups);
			this.services?.powerup?.handleUpdates(PlayerSide.RIGHT, state.paddleRight.powerups);


			let scoresChanged = false;
			if (leftPlayer.score < state.paddleLeft.score) {
				leftPlayer.score = state.paddleLeft.score;
				this.services?.audio?.playScore();
				scoresChanged = true;
			}
			if (rightPlayer.score < state.paddleRight.score) {
				rightPlayer.score = state.paddleRight.score;
				this.services?.audio?.playScore();
				scoresChanged = true;
			}

			if (scoresChanged)
				this.services?.gui?.hud.updateScores(leftPlayer.score, rightPlayer.score);

		} catch (error) {
			Logger.errorAndThrow('Error updating game objects', 'Game', error);
		}
	}

	private handleChangeServerState(state: GameStateData): void {
		if (this.serverState === state.state) return;

		// if (this.isSpectator)
		// 	this.services?.gui.curtain.hide();
		this.serverState = state.state;

		switch (this.serverState){
			case GameState.PAUSED:
				this.services?.gui?.setPauseVisible(true, this.isSpectator);
				this.services?.audio?.pauseGameMusic();
				break;
			case GameState.RUNNING:
				this.services?.gui?.setPauseVisible(false, this.isSpectator);
				this.services?.audio?.resumeGameMusic();
				this.isGameEnded = false;
				break;
			case GameState.ENDED:
				if (this.isGameEnded) return;
				this.isGameEnded = true;
				const winner = state.winner;
				const loser = state.loser;
				if (winner && loser)
					this.onServerEndedGame(winner, loser);
				break;
		}
	}

// ====================			INPUT HANDLING		   ====================
	private handlePlayerAssignment(leftPlayerName: string, rightPlayerName: string): void {
		this.services?.gui?.hud.updatePlayerNames(leftPlayerName, rightPlayerName);

		const leftPlayer = this.players?.get(PlayerSide.LEFT);
		const rightPlayer = this.players?.get(PlayerSide.RIGHT);
		
		if (leftPlayer){
			leftPlayer.name = leftPlayerName;
			leftPlayer.isControlled = this.config.players.some(player => player.name === leftPlayerName);
		}
		if (rightPlayer){
			rightPlayer.name = rightPlayerName;
			rightPlayer.isControlled = this.config.players.some(player => player.name === rightPlayerName);
		}

		this.services?.input?.assignLocalControls();

		const controlledSides = this.getControlledSides();
		this.services?.render?.updateActiveCameras(this.config.viewMode, controlledSides, this.config.isLocalMultiplayer);
		this.services?.gui?.updateControlVisibility(
			leftPlayer?.isControlled || false, 
			rightPlayer?.isControlled || false
		);
	}

	private getControlledSides(): PlayerSide[] {
		const controlledSides: PlayerSide[] = [];
		if (this.players?.get(PlayerSide.LEFT)?.isControlled) 
			controlledSides.push(PlayerSide.LEFT);
		if (this.players?.get(PlayerSide.RIGHT)?.isControlled)
			controlledSides.push(PlayerSide.RIGHT);
		return controlledSides;
	}

// ====================			GAME LIFECYCLE			   ====================
	async requestExitToMenu(): Promise<void> {
		await this.services?.gui.curtain.play(200);
		webSocketClient.sendQuitGame();
		this.dispose();
	}

// ====================			WEBSOCKET				  ====================
	private registerCallbacks(): void {
		webSocketClient.registerCallback(WebSocketEvent.GAME_STATE, (state: GameStateData) => { this.updateGameObjects(state); });
		webSocketClient.registerCallback(WebSocketEvent.ERROR, (error: string) => { Logger.error('Network error', 'Game', error); });
		webSocketClient.registerCallback(WebSocketEvent.SESSION_ENDED, (message: any) => { this.onServerEndedSession(message.winner); });
		webSocketClient.registerCallback(WebSocketEvent.SIDE_ASSIGNMENT, (message: any) => { this.handlePlayerAssignment(message.left, message.right); });
		webSocketClient.registerCallback(WebSocketEvent.MATCH_ASSIGNMENT, (message: any) => { this.services?.gui?.updateTournamentRound(message); });
		webSocketClient.registerCallback(WebSocketEvent.MATCH_RESULT, (message: any) => { this.services?.gui?.updateTournamentGame(message);});
		webSocketClient.registerCallback(WebSocketEvent.TOURNAMENT_LOBBY, (message: any) => {this.services?.gui?.updateTournamentLobby(message); uiManager.setLoadingScreenVisible(false); });
		webSocketClient.registerCallback(WebSocketEvent.COUNTDOWN, (message: any) => { this.handleCountdown(message.countdown); });
		document.addEventListener('game:exitToMenu', this.exitHandler);
	}

	private unregisterCallbacks(): void {
		try {
			webSocketClient.unregisterCallback(WebSocketEvent.GAME_STATE);
			webSocketClient.unregisterCallback(WebSocketEvent.ERROR);
			webSocketClient.unregisterCallback(WebSocketEvent.SESSION_ENDED);
			webSocketClient.unregisterCallback(WebSocketEvent.SIDE_ASSIGNMENT);
			webSocketClient.unregisterCallback(WebSocketEvent.MATCH_ASSIGNMENT);
			webSocketClient.unregisterCallback(WebSocketEvent.MATCH_RESULT);
			webSocketClient.unregisterCallback(WebSocketEvent.TOURNAMENT_LOBBY);
			webSocketClient.unregisterCallback(WebSocketEvent.COUNTDOWN);
		} catch (error) {
			Logger.error('Error clearing WebSocket callbacks', 'Game', error);
		}
	}
// ====================			CLEANUP				  ====================
	private async dispose(): Promise<void> {
		if (!this.isInitialized) return;
		try {
			document.removeEventListener('game:exitToMenu', this.exitHandler);
			this.isInitialized = false;
			clearInterval(this.gameLoopObserver);
			this.gameLoopObserver = null;
			this.services?.dispose();
			this.services = null;
			disposeMaterialResources();
			this.gameObjects = null;
			this.players.clear();
			this.unregisterCallbacks();
			if (this.scene) {
				this.scene.onBeforeRenderObservable?.clear();
				this.scene.onAfterRenderObservable?.clear();
				this.scene.dispose();
				this.scene = null;
			}
			if (this.engine) {
				this.engine.stopRenderLoop();
				this.engine.dispose();
				this.engine = null;
			}
			if (this.canvas) {
				const context = this.canvas.getContext('2d');
				context?.clearRect(0, 0, this.canvas.width, this.canvas.height);
			}
			this.canvas = null;
			uiManager.setLoadingScreenVisible(false);
			appManager.navigateTo(AppState.MAIN_MENU);
			Logger.debug('Game disposed successfully', 'Game');
		} catch (error) {
			Logger.error('Error disposing game', 'Game', error);
		}
	}
}
<|MERGE_RESOLUTION|>--- conflicted
+++ resolved
@@ -1,496 +1,485 @@
-import { Engine, Scene, Color4, SceneLoader} from "@babylonjs/core";
-import { GameConfig } from './GameConfig.js';
-import { buildScene2D, buildScene3D } from './scene/sceneBuilder.js';
-import { webSocketClient } from '../core/WebSocketClient.js';
-import { GameStateData, GameObjects, PlayerInfo } from '../shared/types.js';
-import { GAME_CONFIG } from '../shared/gameConfig.js';
-import { ViewMode, WebSocketEvent, AppState, GameState } from '../shared/constants.js';
-import { Logger } from '../utils/LogManager.js';
-import { uiManager } from '../ui/UIManager.js';
-import { GameMode } from '../shared/constants.js';
-import { appManager } from '../core/AppManager.js';
-import { PlayerSide, PlayerState } from "./utils.js"
-import { disposeMaterialResources } from "./scene/materialFactory.js";
-import { GameServices } from "./GameServices.js";
-import { sendPOST } from "../core/HTTPRequests.js";
-
-/**
- * The Game class serves as the core of the game engine, managing the initialization,
- * state, and lifecycle of the game. It handles rendering, input, audio, and communication
- * with the server, as well as coordinating various game components such as scenes,
- * animations, and GUI elements.
- */
-export class Game {
-	private isInitialized: boolean = false;
-	private serverState: GameState = GameState.INIT;
-	private engine: Engine | null = null;
-	private scene: Scene | null = null;
-	private services: GameServices | null = null;
-	private canvas: HTMLCanvasElement | null = null;
-	private gameObjects: GameObjects | null = null;
-	private gameLoopObserver: any = null;
-	private isSpectator: boolean = false;
-	private isGameEnded: boolean = false;
-	private players: Map<PlayerSide, PlayerState> = new Map([
-			[PlayerSide.LEFT, { name: "", isControlled: false, keyboardProfile: undefined,
-				size: GAME_CONFIG.paddleWidth, score: 0, powerUpsAssigned: false, powerUps: [], inverted: false,}],
-			[PlayerSide.RIGHT, { name: "", isControlled: false, keyboardProfile: undefined,
-				size: GAME_CONFIG.paddleWidth, score: 0, powerUpsAssigned: false, powerUps: [], inverted: false,}]
-		]);
-	private exitHandler = () => {
-		this.requestExitToMenu();
-	};
-
-// ====================			CONSTRUCTOR			   ====================
-	constructor(private config: GameConfig) {
-		try {
-			// this.state = new GameStateManager();
-			const element = document.getElementById(config.canvasId);
-			if (element instanceof HTMLCanvasElement) {
-				this.canvas = element;
-				const gl = this.canvas.getContext('webgl') || this.canvas.getContext('webgl2');
-				if (gl) {
-					gl.getExtension('WEBGL_color_buffer_float');
-					gl.getExtension('EXT_color_buffer_half_float');
-				}
-				this.canvas.focus();
-			}
-		} catch (error) {
-			Logger.errorAndThrow('Error creating game managers', 'Game', error);
-		}
-	}
-
-	async create(aiDifficulty: number, capacity?: number): Promise<Game> {
-		try {
-			const players: PlayerInfo[] = this.config.players;
-<<<<<<< HEAD
-			console.log("Gamemode = " + gameMode);
-			console.log("players = " + players);
-			console.log("aiDifficulty = " + aiDifficulty);
-			const data = await sendPOST("join", { gameMode, players, aiDifficulty, capacity });
-			
-			console.error(data.message);
-			await game.initialize();
-			return game;
-=======
-			const gameMode = this.config.gameMode;
-			await sendPOST("join", { gameMode, players, aiDifficulty, capacity })
-			await this.initialize();
-			return this;
->>>>>>> 5e3eccab
-		} catch (error) {
-			await this.dispose();
-			Logger.error('Error creating game', 'Game', error);
-			throw error;
-		}
-	}
-
-// ====================			INITIALIZATION			====================
-	async initialize(): Promise<void> {
-		if (this.isInitialized) return;
-
-		SceneLoader.ShowLoadingScreen = false;
-		uiManager.setLoadingScreenVisible(true);
-		Logger.info('Initializing game...', 'Game');
-
-		this.engine = await this.initializeBabylonEngine();
-		this.scene = await this.createScene();
-
-		this.gameObjects = this.config.viewMode === ViewMode.MODE_2D
-			? await buildScene2D(this.scene, this.config.gameMode, this.config.viewMode, (progress: number) => uiManager.updateLoadingProgress(progress))
-			: await buildScene3D(this.scene, this.config.gameMode, this.config.viewMode, (progress: number) => uiManager.updateLoadingProgress(progress));
-
-		this.services = new GameServices(this.engine, this.scene, this.config, this.gameObjects, this.players);
-		await this.services.initialize();
-		this.services.render.startRendering();
-		this.registerCallbacks();
-		this.isInitialized = true;
-		if (this.config.isRemoteMultiplayer)
-			webSocketClient.requestLobby();
-		webSocketClient.sendPlayerReady();
-		uiManager.setLoadingScreenVisible(false);
-		await this.services?.gui.curtain.show();
-	}
-
-
-	// Initialize Babylon.js engine
-	private async initializeBabylonEngine(): Promise<Engine> {
-		const engine = new Engine(this.canvas, true, { 
-			preserveDrawingBuffer: true, 
-			stencil: true, 
-			disableWebGL2Support: false,
-			antialias: false,
-			audioEngine: true,
-			powerPreference: "high-performance"
-		});
-		return engine;
-	}
-
-	// Create scene based on view mode
-	private async  createScene(): Promise<Scene> {
-		const scene = new Scene(this.engine!);
-		scene.createDefaultEnvironment({ createGround: false, createSkybox: false });
-		scene.clearColor = new Color4(20/255, 61/255, 96/255, 1);
-		return scene;
-	}
-
-	private resetPlayersState(): void {
-		this.players.set(PlayerSide.LEFT, {
-			name: "",
-			score: 0,
-			size: GAME_CONFIG.paddleWidth,
-			inverted: false,
-			isControlled: false,
-			powerUps: [],
-			powerUpsAssigned: false
-		});
-		
-		this.players.set(PlayerSide.RIGHT, {
-			name: "",
-			score: 0,
-			size: GAME_CONFIG.paddleWidth,
-			inverted: false,
-			isControlled: false,
-			powerUps: [],
-			powerUpsAssigned: false
-		});
-	}
-
-	getState(): GameState {
-		return this.serverState;
-	}
-
-// ====================			GAME CONTROL			 ====================
-	private async handleCountdown(countdown: number): Promise<void> {
-		try {
-			if (countdown === undefined || countdown === null)
-				Logger.errorAndThrow('Server sent SIGNAL without countdown parameter', 'Game');
-
-			uiManager.setLoadingScreenVisible(false);
-			this.services?.gui.lobby.hide();
-			this.services?.gui.cardGame.hide();
-			this.services?.gui.curtain.hide();
-			this.services?.gui.hud.show(true);
-			const playerLeft = this.players.get(PlayerSide.LEFT)?.name;
-			const playerRight = this.players.get(PlayerSide.RIGHT)?.name;
-
-			if (countdown === GAME_CONFIG.startDelay - 1) {
-				this.services?.audio?.restoreMusicVolume();
-				const controlledSides = this.getControlledSides();
-				await Promise.all([
-					this.services?.gui.countdown.showPlayersName(playerLeft!, playerRight!),
-					this.services?.render?.startCameraAnimation(
-						this.gameObjects?.cameras, 
-						this.config.viewMode,
-						controlledSides,
-						this.config.isLocalMultiplayer
-					)
-				]);
-			}
-			else if (countdown === 4) {
-				this.services?.gui.countdown.hidePlayersName();
-			}
-			else if (countdown === 3 || countdown === 2 || countdown === 1) {
-				this.services?.gui?.countdown.show(countdown);
-				this.services?.audio?.playCountdown();
-			}
-			else if (countdown === 0) {
-				this.services?.audio?.startGameMusic();
-				this.services?.render?.stopCameraAnimation();
-				this.services?.gui?.countdown.finish();
-				this.startGameLoop();
-			}
-		} catch (error) {
-			Logger.error('Error handling countdown', 'Game', error);
-		}
-	}
-
-	// Handle server ending the game
-	private async onServerEndedGame(winner: string, loser: string): Promise<void> {
-		if (!this.isInitialized || !this.config.isTournament) return;
-		this.services?.audio?.lowerMusicVolume();
-		this.services?.gui?.setPauseVisible(false, false);
-		const controlledSides = this.getControlledSides();
-
-		const controlledPlayer = controlledSides.length === 1 ? this.players.get(controlledSides[0]) : null;
-		const showLoser = controlledPlayer?.name === loser;
-		
-		if (showLoser){
-			await this.services?.gui?.showTournamentMatchLoser();
-			await this.services?.input.waitForSpectatorChoice();
-			this.resetForNextMatch();
-			await this.services?.gui.curtain.show(showLoser);
-			this.services?.gui.hud.setSpectatorMode();
-			webSocketClient.sendSpectatorReady();
-			this.isSpectator = true;
-			return;
-		}
-
-		const waitForSpace = controlledSides.length !== 0 && this.config.gameMode !== GameMode.TOURNAMENT_REMOTE;
-		await this.services?.gui?.showTournamentMatchWinner(winner, waitForSpace);
-		this.resetForNextMatch();
-		await this.services?.gui.curtain.show();
-		this.services?.gui.cardGame.show();
-		webSocketClient.sendPlayerReady();
-	}
-
-	private async onServerEndedSession(winner: string): Promise<void> {
-		if (!this.isInitialized) return;
-
-		this.services?.render?.startRendering();
-
-		this.services?.gui?.setPauseVisible(false, false);
-		const cams = this.scene?.activeCameras?.length ? this.scene.activeCameras : this.scene?.activeCamera;
-		this.services?.particles?.spawnFireworksInFrontOfCameras(this.scene, cams);
-		await this.services?.gui?.showWinner(winner);
-		await this.services?.gui.curtain.play(200);
-		this.services?.audio?.stopGameMusic();
-		this.dispose();
-
-	}
-
-// ====================			GAME LOOP				====================
-	private startGameLoop(): void {
-		if (this.gameLoopObserver) return;
-		this.gameLoopObserver = setInterval(() => {
-			if (!this.isInitialized) return;
-				try {
-					uiManager.setLoadingScreenVisible(false);
-					this.services?.gui?.lobby.hide();
-					this.services?.input?.update();
-					if (this.config.viewMode === ViewMode.MODE_3D)
-						this.services?.render?.update3DCameras();
-				} catch (error) {
-					Logger.errorAndThrow('Error in game loop', 'Game', error);
-				}
-		}, 16);
-	}
-
-	private resetForNextMatch(): void {
-		if (!this.isInitialized) return;
-
-		this.services?.gui?.hud.resetPowerUps();
-		this.resetPlayersState();
-
-		if (this.gameObjects) {
-			if (this.gameObjects.players.left) {
-				this.gameObjects.players.left.position.x = 0;
-				this.gameObjects.players.left.scaling.x = 1;
-			}
-			if (this.gameObjects.players.right) {
-				this.gameObjects.players.right.position.x = 0;
-				this.gameObjects.players.right.scaling.x = 1;
-			}
-			// if (this.gameObjects.ball) {
-			// 	this.gameObjects.ball.position.x = 0;
-			// 	this.gameObjects.ball.position.z = 0;
-			// }
-			for (let i = 0; i < this.gameObjects.balls.length; i++) {
-				const ball = this.gameObjects.balls[i];
-				// ball.position.x = 0;
-				// ball.position.z = 0;
-				// ball.visibility = i === 0 ? 1 : 0;
-				ball.visibility = 0;
-			}
-		}
-
-		this.services?.gui?.hud.updateScores(
-			this.players.get(PlayerSide.LEFT)!.score,
-			this.players.get(PlayerSide.RIGHT)!.score
-		);
-	}
-
-// ====================			GAME STATE UPDATES	   ====================
-	private updateGameObjects(state: GameStateData): void {
-		if (!this.isInitialized || !this.gameObjects) return;
-
-		try {
-			this.handleChangeServerState(state)
-
-			this.gameObjects.players.left.position.x = state.paddleLeft.x;
-			this.gameObjects.players.right.position.x = state.paddleRight.x;
-
-			// Update ball position
-			const ballStates = state.ball_states || [];
-			for (let i = 0; i < this.gameObjects.balls.length; i++) {
-				const ball = this.gameObjects.balls[i];
-				const ballState = ballStates[i];
-				
-				if (ballState) {
-					ball.position.x = ballState.x;
-					ball.position.z = ballState.z;
-					ball.rotation.x += 0.1;
-					ball.rotation.y += 0.05;
-					ball.visibility = 1;
-				} else {
-					ball.visibility = 0;
-				}
-			}
-
-			const currentRally = state.rally || 0;
-			if (this.services?.gui?.hud.updateRally(currentRally))
-				this.services?.audio?.playPaddleHit();
-			this.services?.audio?.updateMusicSpeed(currentRally);
-
-			const leftPlayer = this.players.get(PlayerSide.LEFT)!;
-			const rightPlayer = this.players.get(PlayerSide.RIGHT)!;
-
-			this.services?.powerup?.handleUpdates(PlayerSide.LEFT, state.paddleLeft.powerups);
-			this.services?.powerup?.handleUpdates(PlayerSide.RIGHT, state.paddleRight.powerups);
-
-
-			let scoresChanged = false;
-			if (leftPlayer.score < state.paddleLeft.score) {
-				leftPlayer.score = state.paddleLeft.score;
-				this.services?.audio?.playScore();
-				scoresChanged = true;
-			}
-			if (rightPlayer.score < state.paddleRight.score) {
-				rightPlayer.score = state.paddleRight.score;
-				this.services?.audio?.playScore();
-				scoresChanged = true;
-			}
-
-			if (scoresChanged)
-				this.services?.gui?.hud.updateScores(leftPlayer.score, rightPlayer.score);
-
-		} catch (error) {
-			Logger.errorAndThrow('Error updating game objects', 'Game', error);
-		}
-	}
-
-	private handleChangeServerState(state: GameStateData): void {
-		if (this.serverState === state.state) return;
-
-		// if (this.isSpectator)
-		// 	this.services?.gui.curtain.hide();
-		this.serverState = state.state;
-
-		switch (this.serverState){
-			case GameState.PAUSED:
-				this.services?.gui?.setPauseVisible(true, this.isSpectator);
-				this.services?.audio?.pauseGameMusic();
-				break;
-			case GameState.RUNNING:
-				this.services?.gui?.setPauseVisible(false, this.isSpectator);
-				this.services?.audio?.resumeGameMusic();
-				this.isGameEnded = false;
-				break;
-			case GameState.ENDED:
-				if (this.isGameEnded) return;
-				this.isGameEnded = true;
-				const winner = state.winner;
-				const loser = state.loser;
-				if (winner && loser)
-					this.onServerEndedGame(winner, loser);
-				break;
-		}
-	}
-
-// ====================			INPUT HANDLING		   ====================
-	private handlePlayerAssignment(leftPlayerName: string, rightPlayerName: string): void {
-		this.services?.gui?.hud.updatePlayerNames(leftPlayerName, rightPlayerName);
-
-		const leftPlayer = this.players?.get(PlayerSide.LEFT);
-		const rightPlayer = this.players?.get(PlayerSide.RIGHT);
-		
-		if (leftPlayer){
-			leftPlayer.name = leftPlayerName;
-			leftPlayer.isControlled = this.config.players.some(player => player.name === leftPlayerName);
-		}
-		if (rightPlayer){
-			rightPlayer.name = rightPlayerName;
-			rightPlayer.isControlled = this.config.players.some(player => player.name === rightPlayerName);
-		}
-
-		this.services?.input?.assignLocalControls();
-
-		const controlledSides = this.getControlledSides();
-		this.services?.render?.updateActiveCameras(this.config.viewMode, controlledSides, this.config.isLocalMultiplayer);
-		this.services?.gui?.updateControlVisibility(
-			leftPlayer?.isControlled || false, 
-			rightPlayer?.isControlled || false
-		);
-	}
-
-	private getControlledSides(): PlayerSide[] {
-		const controlledSides: PlayerSide[] = [];
-		if (this.players?.get(PlayerSide.LEFT)?.isControlled) 
-			controlledSides.push(PlayerSide.LEFT);
-		if (this.players?.get(PlayerSide.RIGHT)?.isControlled)
-			controlledSides.push(PlayerSide.RIGHT);
-		return controlledSides;
-	}
-
-// ====================			GAME LIFECYCLE			   ====================
-	async requestExitToMenu(): Promise<void> {
-		await this.services?.gui.curtain.play(200);
-		webSocketClient.sendQuitGame();
-		this.dispose();
-	}
-
-// ====================			WEBSOCKET				  ====================
-	private registerCallbacks(): void {
-		webSocketClient.registerCallback(WebSocketEvent.GAME_STATE, (state: GameStateData) => { this.updateGameObjects(state); });
-		webSocketClient.registerCallback(WebSocketEvent.ERROR, (error: string) => { Logger.error('Network error', 'Game', error); });
-		webSocketClient.registerCallback(WebSocketEvent.SESSION_ENDED, (message: any) => { this.onServerEndedSession(message.winner); });
-		webSocketClient.registerCallback(WebSocketEvent.SIDE_ASSIGNMENT, (message: any) => { this.handlePlayerAssignment(message.left, message.right); });
-		webSocketClient.registerCallback(WebSocketEvent.MATCH_ASSIGNMENT, (message: any) => { this.services?.gui?.updateTournamentRound(message); });
-		webSocketClient.registerCallback(WebSocketEvent.MATCH_RESULT, (message: any) => { this.services?.gui?.updateTournamentGame(message);});
-		webSocketClient.registerCallback(WebSocketEvent.TOURNAMENT_LOBBY, (message: any) => {this.services?.gui?.updateTournamentLobby(message); uiManager.setLoadingScreenVisible(false); });
-		webSocketClient.registerCallback(WebSocketEvent.COUNTDOWN, (message: any) => { this.handleCountdown(message.countdown); });
-		document.addEventListener('game:exitToMenu', this.exitHandler);
-	}
-
-	private unregisterCallbacks(): void {
-		try {
-			webSocketClient.unregisterCallback(WebSocketEvent.GAME_STATE);
-			webSocketClient.unregisterCallback(WebSocketEvent.ERROR);
-			webSocketClient.unregisterCallback(WebSocketEvent.SESSION_ENDED);
-			webSocketClient.unregisterCallback(WebSocketEvent.SIDE_ASSIGNMENT);
-			webSocketClient.unregisterCallback(WebSocketEvent.MATCH_ASSIGNMENT);
-			webSocketClient.unregisterCallback(WebSocketEvent.MATCH_RESULT);
-			webSocketClient.unregisterCallback(WebSocketEvent.TOURNAMENT_LOBBY);
-			webSocketClient.unregisterCallback(WebSocketEvent.COUNTDOWN);
-		} catch (error) {
-			Logger.error('Error clearing WebSocket callbacks', 'Game', error);
-		}
-	}
-// ====================			CLEANUP				  ====================
-	private async dispose(): Promise<void> {
-		if (!this.isInitialized) return;
-		try {
-			document.removeEventListener('game:exitToMenu', this.exitHandler);
-			this.isInitialized = false;
-			clearInterval(this.gameLoopObserver);
-			this.gameLoopObserver = null;
-			this.services?.dispose();
-			this.services = null;
-			disposeMaterialResources();
-			this.gameObjects = null;
-			this.players.clear();
-			this.unregisterCallbacks();
-			if (this.scene) {
-				this.scene.onBeforeRenderObservable?.clear();
-				this.scene.onAfterRenderObservable?.clear();
-				this.scene.dispose();
-				this.scene = null;
-			}
-			if (this.engine) {
-				this.engine.stopRenderLoop();
-				this.engine.dispose();
-				this.engine = null;
-			}
-			if (this.canvas) {
-				const context = this.canvas.getContext('2d');
-				context?.clearRect(0, 0, this.canvas.width, this.canvas.height);
-			}
-			this.canvas = null;
-			uiManager.setLoadingScreenVisible(false);
-			appManager.navigateTo(AppState.MAIN_MENU);
-			Logger.debug('Game disposed successfully', 'Game');
-		} catch (error) {
-			Logger.error('Error disposing game', 'Game', error);
-		}
-	}
-}
+import { Engine, Scene, Color4, SceneLoader} from "@babylonjs/core";
+import { GameConfig } from './GameConfig.js';
+import { buildScene2D, buildScene3D } from './scene/sceneBuilder.js';
+import { webSocketClient } from '../core/WebSocketClient.js';
+import { GameStateData, GameObjects, PlayerInfo } from '../shared/types.js';
+import { GAME_CONFIG } from '../shared/gameConfig.js';
+import { ViewMode, WebSocketEvent, AppState, GameState } from '../shared/constants.js';
+import { Logger } from '../utils/LogManager.js';
+import { uiManager } from '../ui/UIManager.js';
+import { GameMode } from '../shared/constants.js';
+import { appManager } from '../core/AppManager.js';
+import { PlayerSide, PlayerState } from "./utils.js"
+import { disposeMaterialResources } from "./scene/materialFactory.js";
+import { GameServices } from "./GameServices.js";
+import { sendPOST } from "../core/HTTPRequests.js";
+
+/**
+ * The Game class serves as the core of the game engine, managing the initialization,
+ * state, and lifecycle of the game. It handles rendering, input, audio, and communication
+ * with the server, as well as coordinating various game components such as scenes,
+ * animations, and GUI elements.
+ */
+export class Game {
+	private isInitialized: boolean = false;
+	private serverState: GameState = GameState.INIT;
+	private engine: Engine | null = null;
+	private scene: Scene | null = null;
+	private services: GameServices | null = null;
+	private canvas: HTMLCanvasElement | null = null;
+	private gameObjects: GameObjects | null = null;
+	private gameLoopObserver: any = null;
+	private isSpectator: boolean = false;
+	private isGameEnded: boolean = false;
+	private players: Map<PlayerSide, PlayerState> = new Map([
+			[PlayerSide.LEFT, { name: "", isControlled: false, keyboardProfile: undefined,
+				size: GAME_CONFIG.paddleWidth, score: 0, powerUpsAssigned: false, powerUps: [], inverted: false,}],
+			[PlayerSide.RIGHT, { name: "", isControlled: false, keyboardProfile: undefined,
+				size: GAME_CONFIG.paddleWidth, score: 0, powerUpsAssigned: false, powerUps: [], inverted: false,}]
+		]);
+	private exitHandler = () => {
+		this.requestExitToMenu();
+	};
+
+// ====================			CONSTRUCTOR			   ====================
+	constructor(private config: GameConfig) {
+		try {
+			// this.state = new GameStateManager();
+			const element = document.getElementById(config.canvasId);
+			if (element instanceof HTMLCanvasElement) {
+				this.canvas = element;
+				const gl = this.canvas.getContext('webgl') || this.canvas.getContext('webgl2');
+				if (gl) {
+					gl.getExtension('WEBGL_color_buffer_float');
+					gl.getExtension('EXT_color_buffer_half_float');
+				}
+				this.canvas.focus();
+			}
+		} catch (error) {
+			Logger.errorAndThrow('Error creating game managers', 'Game', error);
+		}
+	}
+
+	async create(aiDifficulty: number, capacity?: number): Promise<Game> {
+		try {
+			const players: PlayerInfo[] = this.config.players;
+			const gameMode = this.config.gameMode;
+			await sendPOST("join", { gameMode, players, aiDifficulty, capacity })
+			await this.initialize();
+			return this;
+		} catch (error) {
+			await this.dispose();
+			Logger.error('Error creating game', 'Game', error);
+			throw error;
+		}
+	}
+
+// ====================			INITIALIZATION			====================
+	async initialize(): Promise<void> {
+		if (this.isInitialized) return;
+
+		SceneLoader.ShowLoadingScreen = false;
+		uiManager.setLoadingScreenVisible(true);
+		Logger.info('Initializing game...', 'Game');
+
+		this.engine = await this.initializeBabylonEngine();
+		this.scene = await this.createScene();
+
+		this.gameObjects = this.config.viewMode === ViewMode.MODE_2D
+			? await buildScene2D(this.scene, this.config.gameMode, this.config.viewMode, (progress: number) => uiManager.updateLoadingProgress(progress))
+			: await buildScene3D(this.scene, this.config.gameMode, this.config.viewMode, (progress: number) => uiManager.updateLoadingProgress(progress));
+
+		this.services = new GameServices(this.engine, this.scene, this.config, this.gameObjects, this.players);
+		await this.services.initialize();
+		this.services.render.startRendering();
+		this.registerCallbacks();
+		this.isInitialized = true;
+		if (this.config.isRemoteMultiplayer)
+			webSocketClient.requestLobby();
+		webSocketClient.sendPlayerReady();
+		uiManager.setLoadingScreenVisible(false);
+		await this.services?.gui.curtain.show();
+	}
+
+
+	// Initialize Babylon.js engine
+	private async initializeBabylonEngine(): Promise<Engine> {
+		const engine = new Engine(this.canvas, true, { 
+			preserveDrawingBuffer: true, 
+			stencil: true, 
+			disableWebGL2Support: false,
+			antialias: false,
+			audioEngine: true,
+			powerPreference: "high-performance"
+		});
+		return engine;
+	}
+
+	// Create scene based on view mode
+	private async  createScene(): Promise<Scene> {
+		const scene = new Scene(this.engine!);
+		scene.createDefaultEnvironment({ createGround: false, createSkybox: false });
+		scene.clearColor = new Color4(20/255, 61/255, 96/255, 1);
+		return scene;
+	}
+
+	private resetPlayersState(): void {
+		this.players.set(PlayerSide.LEFT, {
+			name: "",
+			score: 0,
+			size: GAME_CONFIG.paddleWidth,
+			inverted: false,
+			isControlled: false,
+			powerUps: [],
+			powerUpsAssigned: false
+		});
+		
+		this.players.set(PlayerSide.RIGHT, {
+			name: "",
+			score: 0,
+			size: GAME_CONFIG.paddleWidth,
+			inverted: false,
+			isControlled: false,
+			powerUps: [],
+			powerUpsAssigned: false
+		});
+	}
+
+	getState(): GameState {
+		return this.serverState;
+	}
+
+// ====================			GAME CONTROL			 ====================
+	private async handleCountdown(countdown: number): Promise<void> {
+		try {
+			if (countdown === undefined || countdown === null)
+				Logger.errorAndThrow('Server sent SIGNAL without countdown parameter', 'Game');
+
+			uiManager.setLoadingScreenVisible(false);
+			this.services?.gui.lobby.hide();
+			this.services?.gui.cardGame.hide();
+			this.services?.gui.curtain.hide();
+			this.services?.gui.hud.show(true);
+			const playerLeft = this.players.get(PlayerSide.LEFT)?.name;
+			const playerRight = this.players.get(PlayerSide.RIGHT)?.name;
+
+			if (countdown === GAME_CONFIG.startDelay - 1) {
+				this.services?.audio?.restoreMusicVolume();
+				const controlledSides = this.getControlledSides();
+				await Promise.all([
+					this.services?.gui.countdown.showPlayersName(playerLeft!, playerRight!),
+					this.services?.render?.startCameraAnimation(
+						this.gameObjects?.cameras, 
+						this.config.viewMode,
+						controlledSides,
+						this.config.isLocalMultiplayer
+					)
+				]);
+			}
+			else if (countdown === 4) {
+				this.services?.gui.countdown.hidePlayersName();
+			}
+			else if (countdown === 3 || countdown === 2 || countdown === 1) {
+				this.services?.gui?.countdown.show(countdown);
+				this.services?.audio?.playCountdown();
+			}
+			else if (countdown === 0) {
+				this.services?.audio?.startGameMusic();
+				this.services?.render?.stopCameraAnimation();
+				this.services?.gui?.countdown.finish();
+				this.startGameLoop();
+			}
+		} catch (error) {
+			Logger.error('Error handling countdown', 'Game', error);
+		}
+	}
+
+	// Handle server ending the game
+	private async onServerEndedGame(winner: string, loser: string): Promise<void> {
+		if (!this.isInitialized || !this.config.isTournament) return;
+		this.services?.audio?.lowerMusicVolume();
+		this.services?.gui?.setPauseVisible(false, false);
+		const controlledSides = this.getControlledSides();
+
+		const controlledPlayer = controlledSides.length === 1 ? this.players.get(controlledSides[0]) : null;
+		const showLoser = controlledPlayer?.name === loser;
+		
+		if (showLoser){
+			await this.services?.gui?.showTournamentMatchLoser();
+			await this.services?.input.waitForSpectatorChoice();
+			this.resetForNextMatch();
+			await this.services?.gui.curtain.show(showLoser);
+			this.services?.gui.hud.setSpectatorMode();
+			webSocketClient.sendSpectatorReady();
+			this.isSpectator = true;
+			return;
+		}
+
+		const waitForSpace = controlledSides.length !== 0 && this.config.gameMode !== GameMode.TOURNAMENT_REMOTE;
+		await this.services?.gui?.showTournamentMatchWinner(winner, waitForSpace);
+		this.resetForNextMatch();
+		await this.services?.gui.curtain.show();
+		this.services?.gui.cardGame.show();
+		webSocketClient.sendPlayerReady();
+	}
+
+	private async onServerEndedSession(winner: string): Promise<void> {
+		if (!this.isInitialized) return;
+
+		this.services?.render?.startRendering();
+
+		this.services?.gui?.setPauseVisible(false, false);
+		const cams = this.scene?.activeCameras?.length ? this.scene.activeCameras : this.scene?.activeCamera;
+		this.services?.particles?.spawnFireworksInFrontOfCameras(this.scene, cams);
+		await this.services?.gui?.showWinner(winner);
+		await this.services?.gui.curtain.play(200);
+		this.services?.audio?.stopGameMusic();
+		this.dispose();
+
+	}
+
+// ====================			GAME LOOP				====================
+	private startGameLoop(): void {
+		if (this.gameLoopObserver) return;
+		this.gameLoopObserver = setInterval(() => {
+			if (!this.isInitialized) return;
+				try {
+					uiManager.setLoadingScreenVisible(false);
+					this.services?.gui?.lobby.hide();
+					this.services?.input?.update();
+					if (this.config.viewMode === ViewMode.MODE_3D)
+						this.services?.render?.update3DCameras();
+				} catch (error) {
+					Logger.errorAndThrow('Error in game loop', 'Game', error);
+				}
+		}, 16);
+	}
+
+	private resetForNextMatch(): void {
+		if (!this.isInitialized) return;
+
+		this.services?.gui?.hud.resetPowerUps();
+		this.resetPlayersState();
+
+		if (this.gameObjects) {
+			if (this.gameObjects.players.left) {
+				this.gameObjects.players.left.position.x = 0;
+				this.gameObjects.players.left.scaling.x = 1;
+			}
+			if (this.gameObjects.players.right) {
+				this.gameObjects.players.right.position.x = 0;
+				this.gameObjects.players.right.scaling.x = 1;
+			}
+			// if (this.gameObjects.ball) {
+			// 	this.gameObjects.ball.position.x = 0;
+			// 	this.gameObjects.ball.position.z = 0;
+			// }
+			for (let i = 0; i < this.gameObjects.balls.length; i++) {
+				const ball = this.gameObjects.balls[i];
+				// ball.position.x = 0;
+				// ball.position.z = 0;
+				// ball.visibility = i === 0 ? 1 : 0;
+				ball.visibility = 0;
+			}
+		}
+
+		this.services?.gui?.hud.updateScores(
+			this.players.get(PlayerSide.LEFT)!.score,
+			this.players.get(PlayerSide.RIGHT)!.score
+		);
+	}
+
+// ====================			GAME STATE UPDATES	   ====================
+	private updateGameObjects(state: GameStateData): void {
+		if (!this.isInitialized || !this.gameObjects) return;
+
+		try {
+			this.handleChangeServerState(state)
+
+			this.gameObjects.players.left.position.x = state.paddleLeft.x;
+			this.gameObjects.players.right.position.x = state.paddleRight.x;
+
+			// Update ball position
+			const ballStates = state.ball_states || [];
+			for (let i = 0; i < this.gameObjects.balls.length; i++) {
+				const ball = this.gameObjects.balls[i];
+				const ballState = ballStates[i];
+				
+				if (ballState) {
+					ball.position.x = ballState.x;
+					ball.position.z = ballState.z;
+					ball.rotation.x += 0.1;
+					ball.rotation.y += 0.05;
+					ball.visibility = 1;
+				} else {
+					ball.visibility = 0;
+				}
+			}
+
+			const currentRally = state.rally || 0;
+			if (this.services?.gui?.hud.updateRally(currentRally))
+				this.services?.audio?.playPaddleHit();
+			this.services?.audio?.updateMusicSpeed(currentRally);
+
+			const leftPlayer = this.players.get(PlayerSide.LEFT)!;
+			const rightPlayer = this.players.get(PlayerSide.RIGHT)!;
+
+			this.services?.powerup?.handleUpdates(PlayerSide.LEFT, state.paddleLeft.powerups);
+			this.services?.powerup?.handleUpdates(PlayerSide.RIGHT, state.paddleRight.powerups);
+
+
+			let scoresChanged = false;
+			if (leftPlayer.score < state.paddleLeft.score) {
+				leftPlayer.score = state.paddleLeft.score;
+				this.services?.audio?.playScore();
+				scoresChanged = true;
+			}
+			if (rightPlayer.score < state.paddleRight.score) {
+				rightPlayer.score = state.paddleRight.score;
+				this.services?.audio?.playScore();
+				scoresChanged = true;
+			}
+
+			if (scoresChanged)
+				this.services?.gui?.hud.updateScores(leftPlayer.score, rightPlayer.score);
+
+		} catch (error) {
+			Logger.errorAndThrow('Error updating game objects', 'Game', error);
+		}
+	}
+
+	private handleChangeServerState(state: GameStateData): void {
+		if (this.serverState === state.state) return;
+
+		// if (this.isSpectator)
+		// 	this.services?.gui.curtain.hide();
+		this.serverState = state.state;
+
+		switch (this.serverState){
+			case GameState.PAUSED:
+				this.services?.gui?.setPauseVisible(true, this.isSpectator);
+				this.services?.audio?.pauseGameMusic();
+				break;
+			case GameState.RUNNING:
+				this.services?.gui?.setPauseVisible(false, this.isSpectator);
+				this.services?.audio?.resumeGameMusic();
+				this.isGameEnded = false;
+				break;
+			case GameState.ENDED:
+				if (this.isGameEnded) return;
+				this.isGameEnded = true;
+				const winner = state.winner;
+				const loser = state.loser;
+				if (winner && loser)
+					this.onServerEndedGame(winner, loser);
+				break;
+		}
+	}
+
+// ====================			INPUT HANDLING		   ====================
+	private handlePlayerAssignment(leftPlayerName: string, rightPlayerName: string): void {
+		this.services?.gui?.hud.updatePlayerNames(leftPlayerName, rightPlayerName);
+
+		const leftPlayer = this.players?.get(PlayerSide.LEFT);
+		const rightPlayer = this.players?.get(PlayerSide.RIGHT);
+		
+		if (leftPlayer){
+			leftPlayer.name = leftPlayerName;
+			leftPlayer.isControlled = this.config.players.some(player => player.name === leftPlayerName);
+		}
+		if (rightPlayer){
+			rightPlayer.name = rightPlayerName;
+			rightPlayer.isControlled = this.config.players.some(player => player.name === rightPlayerName);
+		}
+
+		this.services?.input?.assignLocalControls();
+
+		const controlledSides = this.getControlledSides();
+		this.services?.render?.updateActiveCameras(this.config.viewMode, controlledSides, this.config.isLocalMultiplayer);
+		this.services?.gui?.updateControlVisibility(
+			leftPlayer?.isControlled || false, 
+			rightPlayer?.isControlled || false
+		);
+	}
+
+	private getControlledSides(): PlayerSide[] {
+		const controlledSides: PlayerSide[] = [];
+		if (this.players?.get(PlayerSide.LEFT)?.isControlled) 
+			controlledSides.push(PlayerSide.LEFT);
+		if (this.players?.get(PlayerSide.RIGHT)?.isControlled)
+			controlledSides.push(PlayerSide.RIGHT);
+		return controlledSides;
+	}
+
+// ====================			GAME LIFECYCLE			   ====================
+	async requestExitToMenu(): Promise<void> {
+		await this.services?.gui.curtain.play(200);
+		webSocketClient.sendQuitGame();
+		this.dispose();
+	}
+
+// ====================			WEBSOCKET				  ====================
+	private registerCallbacks(): void {
+		webSocketClient.registerCallback(WebSocketEvent.GAME_STATE, (state: GameStateData) => { this.updateGameObjects(state); });
+		webSocketClient.registerCallback(WebSocketEvent.ERROR, (error: string) => { Logger.error('Network error', 'Game', error); });
+		webSocketClient.registerCallback(WebSocketEvent.SESSION_ENDED, (message: any) => { this.onServerEndedSession(message.winner); });
+		webSocketClient.registerCallback(WebSocketEvent.SIDE_ASSIGNMENT, (message: any) => { this.handlePlayerAssignment(message.left, message.right); });
+		webSocketClient.registerCallback(WebSocketEvent.MATCH_ASSIGNMENT, (message: any) => { this.services?.gui?.updateTournamentRound(message); });
+		webSocketClient.registerCallback(WebSocketEvent.MATCH_RESULT, (message: any) => { this.services?.gui?.updateTournamentGame(message);});
+		webSocketClient.registerCallback(WebSocketEvent.TOURNAMENT_LOBBY, (message: any) => {this.services?.gui?.updateTournamentLobby(message); uiManager.setLoadingScreenVisible(false); });
+		webSocketClient.registerCallback(WebSocketEvent.COUNTDOWN, (message: any) => { this.handleCountdown(message.countdown); });
+		document.addEventListener('game:exitToMenu', this.exitHandler);
+	}
+
+	private unregisterCallbacks(): void {
+		try {
+			webSocketClient.unregisterCallback(WebSocketEvent.GAME_STATE);
+			webSocketClient.unregisterCallback(WebSocketEvent.ERROR);
+			webSocketClient.unregisterCallback(WebSocketEvent.SESSION_ENDED);
+			webSocketClient.unregisterCallback(WebSocketEvent.SIDE_ASSIGNMENT);
+			webSocketClient.unregisterCallback(WebSocketEvent.MATCH_ASSIGNMENT);
+			webSocketClient.unregisterCallback(WebSocketEvent.MATCH_RESULT);
+			webSocketClient.unregisterCallback(WebSocketEvent.TOURNAMENT_LOBBY);
+			webSocketClient.unregisterCallback(WebSocketEvent.COUNTDOWN);
+		} catch (error) {
+			Logger.error('Error clearing WebSocket callbacks', 'Game', error);
+		}
+	}
+// ====================			CLEANUP				  ====================
+	private async dispose(): Promise<void> {
+		if (!this.isInitialized) return;
+		try {
+			document.removeEventListener('game:exitToMenu', this.exitHandler);
+			this.isInitialized = false;
+			clearInterval(this.gameLoopObserver);
+			this.gameLoopObserver = null;
+			this.services?.dispose();
+			this.services = null;
+			disposeMaterialResources();
+			this.gameObjects = null;
+			this.players.clear();
+			this.unregisterCallbacks();
+			if (this.scene) {
+				this.scene.onBeforeRenderObservable?.clear();
+				this.scene.onAfterRenderObservable?.clear();
+				this.scene.dispose();
+				this.scene = null;
+			}
+			if (this.engine) {
+				this.engine.stopRenderLoop();
+				this.engine.dispose();
+				this.engine = null;
+			}
+			if (this.canvas) {
+				const context = this.canvas.getContext('2d');
+				context?.clearRect(0, 0, this.canvas.width, this.canvas.height);
+			}
+			this.canvas = null;
+			uiManager.setLoadingScreenVisible(false);
+			appManager.navigateTo(AppState.MAIN_MENU);
+			Logger.debug('Game disposed successfully', 'Game');
+		} catch (error) {
+			Logger.error('Error disposing game', 'Game', error);
+		}
+	}
+}