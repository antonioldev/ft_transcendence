@import url('https://fonts.googleapis.com/css2?family=Tiny5&display=swap');

@import url('https://fonts.googleapis.com/css2?family=Poppins:ital,wght@0,100;0,200;0,300;0,400;0,500;0,600;0,700;0,800;0,900;1,100;1,200;1,300;1,400;1,500;1,600;1,700;1,800;1,900&display=swap');

*, ::before, ::after{
  --tw-border-spacing-x: 0;
  --tw-border-spacing-y: 0;
  --tw-translate-x: 0;
  --tw-translate-y: 0;
  --tw-rotate: 0;
  --tw-skew-x: 0;
  --tw-skew-y: 0;
  --tw-scale-x: 1;
  --tw-scale-y: 1;
  --tw-pan-x:  ;
  --tw-pan-y:  ;
  --tw-pinch-zoom:  ;
  --tw-scroll-snap-strictness: proximity;
  --tw-gradient-from-position:  ;
  --tw-gradient-via-position:  ;
  --tw-gradient-to-position:  ;
  --tw-ordinal:  ;
  --tw-slashed-zero:  ;
  --tw-numeric-figure:  ;
  --tw-numeric-spacing:  ;
  --tw-numeric-fraction:  ;
  --tw-ring-inset:  ;
  --tw-ring-offset-width: 0px;
  --tw-ring-offset-color: #fff;
  --tw-ring-color: rgb(59 130 246 / 0.5);
  --tw-ring-offset-shadow: 0 0 #0000;
  --tw-ring-shadow: 0 0 #0000;
  --tw-shadow: 0 0 #0000;
  --tw-shadow-colored: 0 0 #0000;
  --tw-blur:  ;
  --tw-brightness:  ;
  --tw-contrast:  ;
  --tw-grayscale:  ;
  --tw-hue-rotate:  ;
  --tw-invert:  ;
  --tw-saturate:  ;
  --tw-sepia:  ;
  --tw-drop-shadow:  ;
  --tw-backdrop-blur:  ;
  --tw-backdrop-brightness:  ;
  --tw-backdrop-contrast:  ;
  --tw-backdrop-grayscale:  ;
  --tw-backdrop-hue-rotate:  ;
  --tw-backdrop-invert:  ;
  --tw-backdrop-opacity:  ;
  --tw-backdrop-saturate:  ;
  --tw-backdrop-sepia:  ;
  --tw-contain-size:  ;
  --tw-contain-layout:  ;
  --tw-contain-paint:  ;
  --tw-contain-style:  ;
}

::backdrop{
  --tw-border-spacing-x: 0;
  --tw-border-spacing-y: 0;
  --tw-translate-x: 0;
  --tw-translate-y: 0;
  --tw-rotate: 0;
  --tw-skew-x: 0;
  --tw-skew-y: 0;
  --tw-scale-x: 1;
  --tw-scale-y: 1;
  --tw-pan-x:  ;
  --tw-pan-y:  ;
  --tw-pinch-zoom:  ;
  --tw-scroll-snap-strictness: proximity;
  --tw-gradient-from-position:  ;
  --tw-gradient-via-position:  ;
  --tw-gradient-to-position:  ;
  --tw-ordinal:  ;
  --tw-slashed-zero:  ;
  --tw-numeric-figure:  ;
  --tw-numeric-spacing:  ;
  --tw-numeric-fraction:  ;
  --tw-ring-inset:  ;
  --tw-ring-offset-width: 0px;
  --tw-ring-offset-color: #fff;
  --tw-ring-color: rgb(59 130 246 / 0.5);
  --tw-ring-offset-shadow: 0 0 #0000;
  --tw-ring-shadow: 0 0 #0000;
  --tw-shadow: 0 0 #0000;
  --tw-shadow-colored: 0 0 #0000;
  --tw-blur:  ;
  --tw-brightness:  ;
  --tw-contrast:  ;
  --tw-grayscale:  ;
  --tw-hue-rotate:  ;
  --tw-invert:  ;
  --tw-saturate:  ;
  --tw-sepia:  ;
  --tw-drop-shadow:  ;
  --tw-backdrop-blur:  ;
  --tw-backdrop-brightness:  ;
  --tw-backdrop-contrast:  ;
  --tw-backdrop-grayscale:  ;
  --tw-backdrop-hue-rotate:  ;
  --tw-backdrop-invert:  ;
  --tw-backdrop-opacity:  ;
  --tw-backdrop-saturate:  ;
  --tw-backdrop-sepia:  ;
  --tw-contain-size:  ;
  --tw-contain-layout:  ;
  --tw-contain-paint:  ;
  --tw-contain-style:  ;
}

/*
! tailwindcss v3.4.17 | MIT License | https://tailwindcss.com
*/

/*
1. Prevent padding and border from affecting element width. (https://github.com/mozdevs/cssremedy/issues/4)
2. Allow adding a border to an element by just adding a border-width. (https://github.com/tailwindcss/tailwindcss/pull/116)
*/

*,
::before,
::after {
  box-sizing: border-box;
  /* 1 */
  border-width: 0;
  /* 2 */
  border-style: solid;
  /* 2 */
  border-color: #e5e7eb;
  /* 2 */
}

::before,
::after {
  --tw-content: '';
}

/*
1. Use a consistent sensible line-height in all browsers.
2. Prevent adjustments of font size after orientation changes in iOS.
3. Use a more readable tab size.
4. Use the user's configured `sans` font-family by default.
5. Use the user's configured `sans` font-feature-settings by default.
6. Use the user's configured `sans` font-variation-settings by default.
7. Disable tap highlights on iOS
*/

html,
:host {
  line-height: 1.5;
  /* 1 */
  -webkit-text-size-adjust: 100%;
  /* 2 */
  -moz-tab-size: 4;
  /* 3 */
  -o-tab-size: 4;
     tab-size: 4;
  /* 3 */
  font-family: ui-sans-serif, system-ui, sans-serif, "Apple Color Emoji", "Segoe UI Emoji", "Segoe UI Symbol", "Noto Color Emoji";
  /* 4 */
  font-feature-settings: normal;
  /* 5 */
  font-variation-settings: normal;
  /* 6 */
  -webkit-tap-highlight-color: transparent;
  /* 7 */
}

/*
1. Remove the margin in all browsers.
2. Inherit line-height from `html` so users can set them as a class directly on the `html` element.
*/

body {
  margin: 0;
  /* 1 */
  line-height: inherit;
  /* 2 */
}

/*
1. Add the correct height in Firefox.
2. Correct the inheritance of border color in Firefox. (https://bugzilla.mozilla.org/show_bug.cgi?id=190655)
3. Ensure horizontal rules are visible by default.
*/

hr {
  height: 0;
  /* 1 */
  color: inherit;
  /* 2 */
  border-top-width: 1px;
  /* 3 */
}

/*
Add the correct text decoration in Chrome, Edge, and Safari.
*/

abbr:where([title]) {
  -webkit-text-decoration: underline dotted;
          text-decoration: underline dotted;
}

/*
Remove the default font size and weight for headings.
*/

h1,
h2,
h3,
h4,
h5,
h6 {
  font-size: inherit;
  font-weight: inherit;
}

/*
Reset links to optimize for opt-in styling instead of opt-out.
*/

a {
  color: inherit;
  text-decoration: inherit;
}

/*
Add the correct font weight in Edge and Safari.
*/

b,
strong {
  font-weight: bolder;
}

/*
1. Use the user's configured `mono` font-family by default.
2. Use the user's configured `mono` font-feature-settings by default.
3. Use the user's configured `mono` font-variation-settings by default.
4. Correct the odd `em` font sizing in all browsers.
*/

code,
kbd,
samp,
pre {
  font-family: ui-monospace, SFMono-Regular, Menlo, Monaco, Consolas, "Liberation Mono", "Courier New", monospace;
  /* 1 */
  font-feature-settings: normal;
  /* 2 */
  font-variation-settings: normal;
  /* 3 */
  font-size: 1em;
  /* 4 */
}

/*
Add the correct font size in all browsers.
*/

small {
  font-size: 80%;
}

/*
Prevent `sub` and `sup` elements from affecting the line height in all browsers.
*/

sub,
sup {
  font-size: 75%;
  line-height: 0;
  position: relative;
  vertical-align: baseline;
}

sub {
  bottom: -0.25em;
}

sup {
  top: -0.5em;
}

/*
1. Remove text indentation from table contents in Chrome and Safari. (https://bugs.chromium.org/p/chromium/issues/detail?id=999088, https://bugs.webkit.org/show_bug.cgi?id=201297)
2. Correct table border color inheritance in all Chrome and Safari. (https://bugs.chromium.org/p/chromium/issues/detail?id=935729, https://bugs.webkit.org/show_bug.cgi?id=195016)
3. Remove gaps between table borders by default.
*/

table {
  text-indent: 0;
  /* 1 */
  border-color: inherit;
  /* 2 */
  border-collapse: collapse;
  /* 3 */
}

/*
1. Change the font styles in all browsers.
2. Remove the margin in Firefox and Safari.
3. Remove default padding in all browsers.
*/

button,
input,
optgroup,
select,
textarea {
  font-family: inherit;
  /* 1 */
  font-feature-settings: inherit;
  /* 1 */
  font-variation-settings: inherit;
  /* 1 */
  font-size: 100%;
  /* 1 */
  font-weight: inherit;
  /* 1 */
  line-height: inherit;
  /* 1 */
  letter-spacing: inherit;
  /* 1 */
  color: inherit;
  /* 1 */
  margin: 0;
  /* 2 */
  padding: 0;
  /* 3 */
}

/*
Remove the inheritance of text transform in Edge and Firefox.
*/

button,
select {
  text-transform: none;
}

/*
1. Correct the inability to style clickable types in iOS and Safari.
2. Remove default button styles.
*/

button,
input:where([type='button']),
input:where([type='reset']),
input:where([type='submit']) {
  -webkit-appearance: button;
  /* 1 */
  background-color: transparent;
  /* 2 */
  background-image: none;
  /* 2 */
}

/*
Use the modern Firefox focus style for all focusable elements.
*/

:-moz-focusring {
  outline: auto;
}

/*
Remove the additional `:invalid` styles in Firefox. (https://github.com/mozilla/gecko-dev/blob/2f9eacd9d3d995c937b4251a5557d95d494c9be1/layout/style/res/forms.css#L728-L737)
*/

:-moz-ui-invalid {
  box-shadow: none;
}

/*
Add the correct vertical alignment in Chrome and Firefox.
*/

progress {
  vertical-align: baseline;
}

/*
Correct the cursor style of increment and decrement buttons in Safari.
*/

::-webkit-inner-spin-button,
::-webkit-outer-spin-button {
  height: auto;
}

/*
1. Correct the odd appearance in Chrome and Safari.
2. Correct the outline style in Safari.
*/

[type='search'] {
  -webkit-appearance: textfield;
  /* 1 */
  outline-offset: -2px;
  /* 2 */
}

/*
Remove the inner padding in Chrome and Safari on macOS.
*/

::-webkit-search-decoration {
  -webkit-appearance: none;
}

/*
1. Correct the inability to style clickable types in iOS and Safari.
2. Change font properties to `inherit` in Safari.
*/

::-webkit-file-upload-button {
  -webkit-appearance: button;
  /* 1 */
  font: inherit;
  /* 2 */
}

/*
Add the correct display in Chrome and Safari.
*/

summary {
  display: list-item;
}

/*
Removes the default spacing and border for appropriate elements.
*/

blockquote,
dl,
dd,
h1,
h2,
h3,
h4,
h5,
h6,
hr,
figure,
p,
pre {
  margin: 0;
}

fieldset {
  margin: 0;
  padding: 0;
}

legend {
  padding: 0;
}

ol,
ul,
menu {
  list-style: none;
  margin: 0;
  padding: 0;
}

/*
Reset default styling for dialogs.
*/

dialog {
  padding: 0;
}

/*
Prevent resizing textareas horizontally by default.
*/

textarea {
  resize: vertical;
}

/*
1. Reset the default placeholder opacity in Firefox. (https://github.com/tailwindlabs/tailwindcss/issues/3300)
2. Set the default placeholder color to the user's configured gray 400 color.
*/

input::-moz-placeholder, textarea::-moz-placeholder {
  opacity: 1;
  /* 1 */
  color: #9ca3af;
  /* 2 */
}

input::placeholder,
textarea::placeholder {
  opacity: 1;
  /* 1 */
  color: #9ca3af;
  /* 2 */
}

/*
Set the default cursor for buttons.
*/

button,
[role="button"] {
  cursor: pointer;
}

/*
Make sure disabled buttons don't get the pointer cursor.
*/

:disabled {
  cursor: default;
}

/*
1. Make replaced elements `display: block` by default. (https://github.com/mozdevs/cssremedy/issues/14)
2. Add `vertical-align: middle` to align replaced elements more sensibly by default. (https://github.com/jensimmons/cssremedy/issues/14#issuecomment-634934210)
   This can trigger a poorly considered lint error in some tools but is included by design.
*/

img,
svg,
video,
canvas,
audio,
iframe,
embed,
object {
  display: block;
  /* 1 */
  vertical-align: middle;
  /* 2 */
}

/*
Constrain images and videos to the parent width and preserve their intrinsic aspect ratio. (https://github.com/mozdevs/cssremedy/issues/14)
*/

img,
video {
  max-width: 100%;
  height: auto;
}

/* Make elements with the HTML hidden attribute stay hidden by default */

[hidden]:where(:not([hidden="until-found"])) {
  display: none;
}

@property --motion-bounce{
  syntax: "*";

  inherits: false;

  initial-value: linear(0, 0.004, 0.016, 0.035, 0.063, 0.098, 0.141 13.6%, 0.25, 0.391, 0.563, 0.765,1, 0.891 40.9%, 0.848, 0.813, 0.785, 0.766, 0.754, 0.75, 0.754, 0.766, 0.785,0.813, 0.848, 0.891 68.2%, 1 72.7%, 0.973, 0.953, 0.941, 0.938, 0.941, 0.953,0.973, 1, 0.988, 0.984, 0.988, 1);
}

@property --motion-spring-smooth{
  syntax: "*";

  inherits: false;

  initial-value: linear(0, 0.001 0.44%, 0.0045 0.94%, 0.0195 2.03%, 0.0446 3.19%, 0.0811 4.5%, 0.1598 6.82%, 0.3685 12.34%, 0.4693 15.17%, 0.5663, 0.6498 21.27%, 0.7215 24.39%, 0.7532 25.98%, 0.7829 27.65%, 0.8105, 0.8349 31.14%, 0.8573 32.95%, 0.8776 34.84%, 0.8964 36.87%, 0.9136 39.05%, 0.929 41.37%, 0.9421 43.77%, 0.9537 46.38%, 0.9636 49.14%, 0.9789 55.31%, 0.9888 62.35%, 0.9949 71.06%, 0.9982 82.52%, 0.9997 99.94%);
}

@property --motion-spring-snappy{
  syntax: "*";

  inherits: false;

  initial-value: linear(0, 0.0014, 0.0053 1.02%, 0.0126, 0.0227 2.18%, 0.0517 3.41%, 0.094 4.79%, 0.1865 7.26%, 0.4182 12.77%, 0.5246 15.46%, 0.6249, 0.7112, 0.7831 23.95%, 0.8146 25.4%, 0.844, 0.8699 28.45%, 0.8935, 0.9139 31.64%, 0.932, 0.9473, 0.9601 36.65%, 0.9714 38.47%, 0.9808 40.35%, 0.9948 44.49%, 1.0031 49.43%, 1.0057 53.35%, 1.0063 58.14%, 1.0014 80.78%, 1.0001 99.94%);
}

@property --motion-spring-bouncy{
  syntax: "*";

  inherits: false;

  initial-value: linear(0, 0.0018, 0.0069, 0.0151 1.74%, 0.0277 2.4%, 0.062 3.7%, 0.1115 5.15%, 0.2211 7.77%, 0.4778 13.21%, 0.5912 15.75%, 0.6987 18.44%, 0.7862 20.98%, 0.861 23.59%, 0.8926, 0.9205, 0.945 27.51%, 0.9671 28.89%, 0.9868, 1.003 31.79%, 1.0224 34.11%, 1.0358 36.58%, 1.0436 39.27%, 1.046 42.31%, 1.0446 44.71%, 1.0406 47.47%, 1.0118 61.84%, 1.0027 69.53%, 0.9981 80.49%, 0.9991 99.94%);
}

@property --motion-spring-bouncier{
  syntax: "*";

  inherits: false;

  initial-value: linear(0, 0.0023, 0.0088, 0.0194 1.59%, 0.035 2.17%, 0.078 3.33%, 0.1415 4.64%, 0.2054 5.75%, 0.2821 6.95%, 0.5912 11.45%, 0.7205 13.43%, 0.8393 15.45%, 0.936 17.39%, 0.9778, 1.015, 1.0477, 1.0759, 1.0998 22.22%, 1.1203, 1.1364, 1.1484 25.26%, 1.1586 26.61%, 1.1629 28.06%, 1.1613 29.56%, 1.1537 31.2%, 1.1434 32.6%, 1.1288 34.19%, 1.0508 41.29%, 1.0174 44.87%, 1.0025 46.89%, 0.9911 48.87%, 0.9826 50.9%, 0.9769 53.03%, 0.9735 56.02%, 0.9748 59.45%, 0.9964 72.64%, 1.0031 79.69%, 1.0042 86.83%, 1.0008 99.97%);
}

@property --motion-spring-bounciest{
  syntax: "*";

  inherits: false;

  initial-value: linear(0, 0.0032, 0.0131, 0.0294, 0.0524, 0.0824, 0.1192 1.54%, 0.2134 2.11%, 0.3102 2.59%, 0.4297 3.13%, 0.8732 4.95%, 1.0373, 1.1827 6.36%, 1.2972 7.01%, 1.3444, 1.3859, 1.4215, 1.4504, 1.4735, 1.4908, 1.5024, 1.5084 9.5%, 1.5091, 1.5061, 1.4993, 1.4886, 1.4745, 1.4565 11.11%, 1.4082 11.7%, 1.3585 12.2%, 1.295 12.77%, 1.0623 14.64%, 0.9773, 0.9031 16.08%, 0.8449 16.73%, 0.8014, 0.7701 17.95%, 0.7587, 0.7501, 0.7443, 0.7412 19.16%, 0.7421 19.68%, 0.7508 20.21%, 0.7672 20.77%, 0.7917 21.37%, 0.8169 21.87%, 0.8492 22.43%, 0.9681 24.32%, 1.0114, 1.0492 25.75%, 1.0789 26.41%, 1.1008, 1.1167, 1.1271, 1.1317 28.81%, 1.1314, 1.1271 29.87%, 1.1189 30.43%, 1.1063 31.03%, 1.0769 32.11%, 0.9941 34.72%, 0.9748 35.43%, 0.9597 36.09%, 0.9487, 0.9407, 0.9355, 0.933 38.46%, 0.9344 39.38%, 0.9421 40.38%, 0.9566 41.5%, 0.9989 44.12%, 1.0161 45.37%, 1.029 46.75%, 1.0341 48.1%, 1.0335 49.04%, 1.0295 50.05%, 1.0221 51.18%, 0.992 55.02%, 0.9854 56.38%, 0.9827 57.72%, 0.985 59.73%, 1.004 64.67%, 1.0088 67.34%, 1.0076 69.42%, 0.9981 74.28%, 0.9956 76.85%, 0.9961 79.06%, 1.0023 86.46%, 0.999 95.22%, 0.9994 100%);
}

@property --motion-origin-scale-x{
  syntax: "*";

  inherits: false;

  initial-value: 100%;
}

@property --motion-origin-scale-y{
  syntax: "*";

  inherits: false;

  initial-value: 100%;
}

@property --motion-origin-translate-x{
  syntax: "*";

  inherits: false;

  initial-value: 0%;
}

@property --motion-origin-translate-y{
  syntax: "*";

  inherits: false;

  initial-value: 0%;
}

@property --motion-origin-rotate{
  syntax: "*";

  inherits: false;

  initial-value: 0deg;
}

@property --motion-origin-blur{
  syntax: "*";

  inherits: false;

  initial-value: 0px;
}

@property --motion-origin-grayscale{
  syntax: "*";

  inherits: false;

  initial-value: 0%;
}

@property --motion-origin-opacity{
  syntax: "*";

  inherits: false;

  initial-value: 100%;
}

@property --motion-origin-background-color{
  syntax: "*";

  inherits: false;
}

@property --motion-origin-text-color{
  syntax: "*";

  inherits: false;
}

@property --motion-end-scale-x{
  syntax: "*";

  inherits: false;

  initial-value: 100%;
}

@property --motion-end-scale-y{
  syntax: "*";

  inherits: false;

  initial-value: 100%;
}

@property --motion-end-translate-x{
  syntax: "*";

  inherits: false;

  initial-value: 0%;
}

@property --motion-end-translate-y{
  syntax: "*";

  inherits: false;

  initial-value: 0%;
}

@property --motion-end-rotate{
  syntax: "*";

  inherits: false;

  initial-value: 0deg;
}

@property --motion-end-blur{
  syntax: "*";

  inherits: false;

  initial-value: 0px;
}

@property --motion-end-grayscale{
  syntax: "*";

  inherits: false;

  initial-value: 0%;
}

@property --motion-end-opacity{
  syntax: "*";

  inherits: false;

  initial-value: 100%;
}

@property --motion-end-background-color{
  syntax: "*";

  inherits: false;
}

@property --motion-end-text-color{
  syntax: "*";

  inherits: false;
}

@property --motion-loop-scale-x{
  syntax: "*";

  inherits: false;

  initial-value: 100%;
}

@property --motion-loop-scale-y{
  syntax: "*";

  inherits: false;

  initial-value: 100%;
}

@property --motion-loop-translate-x{
  syntax: "*";

  inherits: false;

  initial-value: 0%;
}

@property --motion-loop-translate-y{
  syntax: "*";

  inherits: false;

  initial-value: 0%;
}

@property --motion-loop-rotate{
  syntax: "*";

  inherits: false;

  initial-value: 0deg;
}

@property --motion-loop-blur{
  syntax: "*";

  inherits: false;

  initial-value: 0px;
}

@property --motion-loop-grayscale{
  syntax: "*";

  inherits: false;

  initial-value: 0%;
}

@property --motion-loop-opacity{
  syntax: "*";

  inherits: false;

  initial-value: 100%;
}

@property --motion-loop-background-color{
  syntax: "*";

  inherits: false;
}

@property --motion-loop-text-color{
  syntax: "*";

  inherits: false;
}

@property --motion-duration{
  syntax: "*";

  inherits: false;

  initial-value: 700ms;
}

@property --motion-timing{
  syntax: "*";

  inherits: false;

  initial-value: cubic-bezier(.165, .84, .44, 1);
}

@property --motion-perceptual-duration-multiplier{
  syntax: "*";

  inherits: false;

  initial-value: 1;
}

@property --motion-delay{
  syntax: "*";

  inherits: false;

  initial-value: 0ms;
}

@property --motion-loop-count{
  syntax: "*";

  inherits: false;

  initial-value: infinite;
}

@property --motion-scale-in-animation{
  syntax: "*";

  inherits: false;

  initial-value: none;
}

@property --motion-translate-in-animation{
  syntax: "*";

  inherits: false;

  initial-value: none;
}

@property --motion-rotate-in-animation{
  syntax: "*";

  inherits: false;

  initial-value: none;
}

@property --motion-filter-in-animation{
  syntax: "*";

  inherits: false;

  initial-value: none;
}

@property --motion-opacity-in-animation{
  syntax: "*";

  inherits: false;

  initial-value: none;
}

@property --motion-background-color-in-animation{
  syntax: "*";

  inherits: false;

  initial-value: none;
}

@property --motion-text-color-in-animation{
  syntax: "*";

  inherits: false;

  initial-value: none;
}

@property --motion-scale-out-animation{
  syntax: "*";

  inherits: false;

  initial-value: none;
}

@property --motion-translate-out-animation{
  syntax: "*";

  inherits: false;

  initial-value: none;
}

@property --motion-rotate-out-animation{
  syntax: "*";

  inherits: false;

  initial-value: none;
}

@property --motion-filter-out-animation{
  syntax: "*";

  inherits: false;

  initial-value: none;
}

@property --motion-opacity-out-animation{
  syntax: "*";

  inherits: false;

  initial-value: none;
}

@property --motion-background-color-out-animation{
  syntax: "*";

  inherits: false;

  initial-value: none;
}

@property --motion-text-color-out-animation{
  syntax: "*";

  inherits: false;

  initial-value: none;
}

@property --motion-scale-loop-animation{
  syntax: "*";

  inherits: false;

  initial-value: none;
}

@property --motion-translate-loop-animation{
  syntax: "*";

  inherits: false;

  initial-value: none;
}

@property --motion-rotate-loop-animation{
  syntax: "*";

  inherits: false;

  initial-value: none;
}

@property --motion-filter-loop-animation{
  syntax: "*";

  inherits: false;

  initial-value: none;
}

@property --motion-opacity-loop-animation{
  syntax: "*";

  inherits: false;

  initial-value: none;
}

@property --motion-background-color-loop-animation{
  syntax: "*";

  inherits: false;

  initial-value: none;
}

@property --motion-text-color-loop-animation{
  syntax: "*";

  inherits: false;

  initial-value: none;
}

@media screen and (prefers-reduced-motion: no-preference){
  @keyframes motion-scale-in{
    0%{
      scale: var(--motion-origin-scale-x) var(--motion-origin-scale-y);
    }

    100%{
      scale: 1 1;
    }
  }

  @keyframes motion-scale-out{
    0%{
      scale: 1 1;
    }

    100%{
      scale: var(--motion-end-scale-x) var(--motion-end-scale-y);
    }
  }

  @keyframes motion-scale-loop-mirror{
    0%, 100%{
      scale: 1 1;
    }

    50%{
      scale: var(--motion-loop-scale-x) var(--motion-loop-scale-y);
    }
  }

  @keyframes motion-scale-loop-reset{
    0%{
      scale: 1 1;
    }

    100%{
      scale: var(--motion-loop-scale-x) var(--motion-loop-scale-y);
    }
  }

  @keyframes motion-translate-in{
    0%{
      translate: var(--motion-origin-translate-x) var(--motion-origin-translate-y);
    }

    100%{
      translate: 0 0;
    }
  }

  @keyframes motion-translate-out{
    0%{
      translate: 0 0;
    }

    100%{
      translate: var(--motion-end-translate-x) var(--motion-end-translate-y);
    }
  }

  @keyframes motion-translate-loop-mirror{
    0%, 100%{
      translate: 0 0;
    }

    50%{
      translate: var(--motion-loop-translate-x) var(--motion-loop-translate-y);
    }
  }

  @keyframes motion-translate-loop-reset{
    0%{
      translate: 0 0;
    }

    100%{
      translate: var(--motion-loop-translate-x) var(--motion-loop-translate-y);
    }
  }

  @keyframes motion-rotate-in{
    0%{
      rotate: var(--motion-origin-rotate);
    }

    100%{
      rotate: 0;
    }
  }

  @keyframes motion-rotate-out{
    0%{
      rotate: 0;
    }

    100%{
      rotate: var(--motion-end-rotate);
    }
  }

  @keyframes motion-rotate-loop-mirror{
    0%, 100%{
      rotate: 0deg;
    }

    50%{
      rotate: var(--motion-loop-rotate);
    }
  }

  @keyframes motion-rotate-loop-reset{
    0%{
    }

    100%{
      rotate: var(--motion-loop-rotate);
    }
  }
}

@keyframes motion-filter-in{
  0%{
    filter: blur(var(--motion-origin-blur)) grayscale(var(--motion-origin-grayscale));
  }

  100%{
    filter: blur(0) grayscale(0);
  }
}

@keyframes motion-filter-out{
  0%{
    filter: blur(0) grayscale(0);
  }

  100%{
    filter: blur(var(--motion-end-blur)) grayscale(var(--motion-end-grayscale));
  }
}

@keyframes motion-filter-loop-mirror{
  0%, 100%{
    filter: blur(0) grayscale(0);
  }

  50%{
    filter: blur(var(--motion-loop-blur)) grayscale(var(--motion-loop-grayscale));
  }
}

@keyframes motion-filter-loop-reset{
  0%{
    filter: blur(0) grayscale(0);
  }

  100%{
    filter: blur(var(--motion-loop-blur)) grayscale(var(--motion-loop-grayscale));
  }
}

@keyframes motion-opacity-in{
  0%{
    opacity: var(--motion-origin-opacity);
  }
}

@keyframes motion-opacity-out{
  100%{
    opacity: var(--motion-end-opacity);
  }
}

@keyframes motion-opacity-loop-mirror{
  0%, 100%{
  }

  50%{
    opacity: var(--motion-loop-opacity);
  }
}

@keyframes motion-opacity-loop-reset{
  0%{
  }

  100%{
    opacity: var(--motion-loop-opacity);
  }
}

@keyframes motion-background-color-in{
  0%{
    background-color: var(--motion-origin-background-color);
  }
}

@keyframes motion-background-color-out{
  100%{
    background-color: var(--motion-end-background-color);
  }
}

@keyframes motion-background-color-loop-mirror{
  0%, 100%{
  }

  50%{
    background-color: var(--motion-loop-background-color);
  }
}

@keyframes motion-background-color-loop-reset{
  0%{
  }

  100%{
    background-color: var(--motion-loop-background-color);
  }
}

@keyframes motion-text-color-in{
  0%{
    color: var(--motion-origin-text-color);
  }
}

@keyframes motion-text-color-out{
  100%{
    color: var(--motion-end-text-color);
  }
}

@keyframes motion-text-color-loop-mirror{
  0%, 100%{
  }

  50%{
    color: var(--motion-loop-text-color);
  }
}

@keyframes motion-text-color-loop-reset{
  0%{
  }

  100%{
    color: var(--motion-loop-text-color);
  }
}

.\!container{
  width: 100% !important;
}

.container{
  width: 100%;
}

@media (min-width: 640px){
  .\!container{
    max-width: 640px !important;
  }

  .container{
    max-width: 640px;
  }
}

@media (min-width: 768px){
  .\!container{
    max-width: 768px !important;
  }

  .container{
    max-width: 768px;
  }
}

@media (min-width: 1024px){
  .\!container{
    max-width: 1024px !important;
  }

  .container{
    max-width: 1024px;
  }
}

@media (min-width: 1280px){
  .\!container{
    max-width: 1280px !important;
  }

  .container{
    max-width: 1280px;
  }
}

@media (min-width: 1536px){
  .\!container{
    max-width: 1536px !important;
  }

  .container{
    max-width: 1536px;
  }
}

<<<<<<< HEAD
/* Override Tailwind's default font inheritance for custom fonts */

.font-poppins {
  font-family: 'Poppins', sans-serif !important;
  font-weight: 400;
}

.font-poppins-semibold {
  font-family: 'Poppins', sans-serif !important;
  font-weight: 600;
}

.font-poppins-bold {
  font-family: 'Poppins', sans-serif !important;
  font-weight: 700;
=======
@keyframes RomboConfettiPop{
  0%{
    opacity: 0;
    transform: scale(1);
  }

  33%{
    opacity: 1;
    transform: scale(1.15);
  }

  50%{
    transform: scale(0.975);
  }

  65%{
    transform: scale(1.025);
  }

  80%{
    transform: scale(0.99);
  }

  87%{
    transform: scale(1.01);
  }

  100%{
    opacity: 1;
    transform: scale(1);
  }
}

@keyframes topfetti{
  0%{
    background-position: 5% 90%, 10% 90%, 10% 90%, 15% 90%, 25% 90%, 25% 90%, 40% 90%, 55% 90%, 70% 90%;
  }

  50%{
    background-position: 0% 80%, 0% 20%, 10% 40%, 20% 0%, 30% 30%, 22% 50%, 50% 50%, 65% 20%, 90% 30%;
  }

  100%{
    background-position: 0% 70%, 0% 10%, 10% 30%, 20% -10%, 30% 20%, 22% 40%, 50% 40%, 65% 10%, 90% 20%;
    background-size: 0% 0%, 0% 0%, 0% 0%, 0% 0%, 0% 0%, 0% 0%;
  }
}

@keyframes bottomfetti{
  0%{
    background-position: 10% -10%, 30% 10%, 55% -10%, 70% -10%, 85% -10%,70% -10%, 70% 0%;
  }

  50%{
    background-position: 0% 80%, 20% 80%, 45% 60%, 60% 100%, 75% 70%, 95% 60%, 105% 0%;
  }

  100%{
    background-position: 0% 90%, 20% 90%, 45% 70%, 60% 110%, 75% 80%, 95% 70%, 110% 10%;
    background-size: 0% 0%, 0% 0%, 0% 0%, 0% 0%, 0% 0%, 0% 0%;
  }
>>>>>>> 14e4fdeb
}

/* Form validation styles */

.field-error {
  border-color: #eb3f00 !important;
  background-color: rgba(239, 68, 68, 0.1) !important;
}

.field-error:focus {
  outline-color: #eb3f00 !important;
}

.error-message {
  color: #eb3f00;
  font-size: 0.75rem;
  margin-top: 0.25rem;
  display: none;
}

.error-message.show {
  display: block;
}

.error-message.\!show {
  display: block !important;
}

/* Form field containers and inputs */

.form-field-container {
  min-height: 4.5rem;
}

.form-input {
  height: 2.5rem;
  min-width: 300px;
  width: 100%;
  max-width: 400px;
}

.error-message {
  height: 1rem;
  line-height: 1rem;
  min-width: 280px;
  width: 100%;
  max-width: 400px;
}

.visible{
  visibility: visible;
}

.collapse{
  visibility: collapse;
}

.static{
  position: static;
}

.fixed{
  position: fixed;
}

.absolute{
  position: absolute;
}

.relative{
  position: relative;
}

.inset-0{
  inset: 0px;
}

.bottom-1{
  bottom: 0.25rem;
}

.bottom-8{
  bottom: 2rem;
}

.left-5{
  left: 1.25rem;
}

.left-8{
  left: 2rem;
}

.right-4{
  right: 1rem;
}

.right-7{
  right: 1.75rem;
}

.top-16{
  top: 4rem;
}

.top-4{
  top: 1rem;
}

.z-10{
  z-index: 10;
}

.z-40{
  z-index: 40;
}

.z-50{
  z-index: 50;
}

.mx-auto{
  margin-left: auto;
  margin-right: auto;
}

.mb-2{
  margin-bottom: 0.5rem;
}

.mb-4{
  margin-bottom: 1rem;
}

.mb-6{
  margin-bottom: 1.5rem;
}

.mb-8{
  margin-bottom: 2rem;
}

.mt-1{
  margin-top: 0.25rem;
}

.mt-2{
  margin-top: 0.5rem;
}

.mt-3{
  margin-top: 0.75rem;
}

.mt-4{
  margin-top: 1rem;
}

.mt-8{
  margin-top: 2rem;
}

.block{
  display: block;
}

.inline-block{
  display: inline-block;
}

.flex{
  display: flex;
}

.inline-flex{
  display: inline-flex;
}

.table{
  display: table;
}

.grid{
  display: grid;
}

.contents{
  display: contents;
}

.hidden{
  display: none;
}

.h-4{
  height: 1rem;
}

.h-48{
  height: 12rem;
}

.h-full{
  height: 100%;
}

.h-screen{
  height: 100vh;
}

.max-h-64{
  max-height: 16rem;
}

.w-48{
  width: 12rem;
}

.w-64{
  width: 16rem;
}

.w-full{
  width: 100%;
}

.min-w-\[150px\]{
  min-width: 150px;
}

.min-w-\[180px\]{
  min-width: 180px;
}

.min-w-\[80px\]{
  min-width: 80px;
}

.max-w-2xl{
  max-width: 42rem;
}

.max-w-4xl{
  max-width: 56rem;
}

.max-w-md{
  max-width: 28rem;
}

.max-w-sm{
  max-width: 24rem;
}

.flex-1{
  flex: 1 1 0%;
}

.transform{
  transform: translate(var(--tw-translate-x), var(--tw-translate-y)) rotate(var(--tw-rotate)) skewX(var(--tw-skew-x)) skewY(var(--tw-skew-y)) scaleX(var(--tw-scale-x)) scaleY(var(--tw-scale-y));
}

.resize{
  resize: both;
}

.flex-col{
  flex-direction: column;
}

.items-center{
  align-items: center;
}

.justify-center{
  justify-content: center;
}

.justify-between{
  justify-content: space-between;
}

.gap-1{
  gap: 0.25rem;
}

.gap-2{
  gap: 0.5rem;
}

.gap-4{
  gap: 1rem;
}

.space-y-4 > :not([hidden]) ~ :not([hidden]){
  --tw-space-y-reverse: 0;
  margin-top: calc(1rem * calc(1 - var(--tw-space-y-reverse)));
  margin-bottom: calc(1rem * var(--tw-space-y-reverse));
}

.space-y-6 > :not([hidden]) ~ :not([hidden]){
  --tw-space-y-reverse: 0;
  margin-top: calc(1.5rem * calc(1 - var(--tw-space-y-reverse)));
  margin-bottom: calc(1.5rem * var(--tw-space-y-reverse));
}

.overflow-x-auto{
  overflow-x: auto;
}

.rounded-sm{
  border-radius: 0.125rem;
}

.border{
  border-width: 1px;
}

.border-2{
  border-width: 2px;
}

.border-b{
  border-bottom-width: 1px;
}

.border-light-green{
  --tw-border-opacity: 1;
  border-color: rgb(160 200 120 / var(--tw-border-opacity, 1));
}

.border-orange{
  --tw-border-opacity: 1;
  border-color: rgb(235 91 0 / var(--tw-border-opacity, 1));
}

.bg-black{
  --tw-bg-opacity: 1;
  background-color: rgb(0 0 0 / var(--tw-bg-opacity, 1));
}

.bg-blue-background{
  --tw-bg-opacity: 1;
  background-color: rgb(20 61 96 / var(--tw-bg-opacity, 1));
}

.bg-light-green{
  --tw-bg-opacity: 1;
  background-color: rgb(160 200 120 / var(--tw-bg-opacity, 1));
}

.bg-transparent{
  background-color: transparent;
}

.bg-orange{
  --tw-bg-opacity: 1;
  background-color: rgb(235 91 0 / var(--tw-bg-opacity, 1));
}

.bg-opacity-50{
  --tw-bg-opacity: 0.5;
}

.object-contain{
  -o-object-fit: contain;
     object-fit: contain;
}

.p-3{
  padding: 0.75rem;
}

.p-6{
  padding: 1.5rem;
}

.p-8{
  padding: 2rem;
}

.px-1{
  padding-left: 0.25rem;
  padding-right: 0.25rem;
}

.px-2{
  padding-left: 0.5rem;
  padding-right: 0.5rem;
}

.px-3{
  padding-left: 0.75rem;
  padding-right: 0.75rem;
}

.px-4{
  padding-left: 1rem;
  padding-right: 1rem;
}

.px-6{
  padding-left: 1.5rem;
  padding-right: 1.5rem;
}

.px-8{
  padding-left: 2rem;
  padding-right: 2rem;
}

.py-1{
  padding-top: 0.25rem;
  padding-bottom: 0.25rem;
}

.py-1\.5{
  padding-top: 0.375rem;
  padding-bottom: 0.375rem;
}

.py-2{
  padding-top: 0.5rem;
  padding-bottom: 0.5rem;
}

.py-3{
  padding-top: 0.75rem;
  padding-bottom: 0.75rem;
}

.py-4{
  padding-top: 1rem;
  padding-bottom: 1rem;
}

.py-8{
  padding-top: 2rem;
  padding-bottom: 2rem;
}

.text-left{
  text-align: left;
}

.text-center{
  text-align: center;
}

.font-sans{
  font-family: ui-sans-serif, system-ui, sans-serif, "Apple Color Emoji", "Segoe UI Emoji", "Segoe UI Symbol", "Noto Color Emoji";
}

.font-tiny5-regular{
  font-family: "Tiny5", sans-serif;
}

.text-2xl{
  font-size: 1.5rem;
  line-height: 2rem;
}

.text-3xl{
  font-size: 1.875rem;
  line-height: 2.25rem;
}

.text-6xl{
  font-size: 3.75rem;
  line-height: 1;
}

.text-lg{
  font-size: 1.125rem;
  line-height: 1.75rem;
}

.text-sm{
  font-size: 0.875rem;
  line-height: 1.25rem;
}

.text-xl{
  font-size: 1.25rem;
  line-height: 1.75rem;
}

.text-xs{
  font-size: 0.75rem;
  line-height: 1rem;
}

.font-bold{
  font-weight: 700;
}

.font-medium{
  font-weight: 500;
}

.font-semibold{
  font-weight: 600;
}

.uppercase{
  text-transform: uppercase;
}

.italic{
  font-style: italic;
}

.tracking-tight{
  letter-spacing: -0.025em;
}

.text-blue-background{
  --tw-text-opacity: 1;
  color: rgb(20 61 96 / var(--tw-text-opacity, 1));
}

.text-light-green{
  --tw-text-opacity: 1;
  color: rgb(160 200 120 / var(--tw-text-opacity, 1));
}

.text-orange{
  --tw-text-opacity: 1;
  color: rgb(235 91 0 / var(--tw-text-opacity, 1));
}

.text-purple-500{
  --tw-text-opacity: 1;
  color: rgb(168 85 247 / var(--tw-text-opacity, 1));
}

.text-white{
  --tw-text-opacity: 1;
  color: rgb(255 255 255 / var(--tw-text-opacity, 1));
}

.opacity-80{
  opacity: 0.8;
}

.opacity-90{
  opacity: 0.9;
}

.outline{
  outline-style: solid;
}

.blur{
  --tw-blur: blur(8px);
  filter: var(--tw-blur) var(--tw-brightness) var(--tw-contrast) var(--tw-grayscale) var(--tw-hue-rotate) var(--tw-invert) var(--tw-saturate) var(--tw-sepia) var(--tw-drop-shadow);
}

.filter{
  filter: var(--tw-blur) var(--tw-brightness) var(--tw-contrast) var(--tw-grayscale) var(--tw-hue-rotate) var(--tw-invert) var(--tw-saturate) var(--tw-sepia) var(--tw-drop-shadow);
}

.transition{
  transition-property: color, background-color, border-color, text-decoration-color, fill, stroke, opacity, box-shadow, transform, filter, backdrop-filter;
  transition-timing-function: cubic-bezier(0.4, 0, 0.2, 1);
  transition-duration: 150ms;
}

.transition-all{
  transition-property: all;
  transition-timing-function: cubic-bezier(0.4, 0, 0.2, 1);
  transition-duration: 150ms;
}

.transition-colors{
  transition-property: color, background-color, border-color, text-decoration-color, fill, stroke;
  transition-timing-function: cubic-bezier(0.4, 0, 0.2, 1);
  transition-duration: 150ms;
}

.duration-200{
  transition-duration: 200ms;
}

.duration-300{
  transition-duration: 300ms;
}

@media (max-width: 320px) {
  .form-input,
    .error-message {
    min-width: 260px;
  }
}

/* Custom PONG bounce animation */

@keyframes bounce-text {
  0%, 100% {
    transform: translateY(0);
    text-shadow: 0 1px 0 #ccc, 0 2px 0 #ccc, 0 3px 0 #ccc, 0 4px 0 #ccc, 0 5px 0 #ccc, 0 6px 0 #ccc, 0 7px 0 #ccc, 0 8px 0 #ccc, 0 9px 0 #ccc, 0 10px 10px rgba(0, 0, 0, 0.1);
  }

  50% {
    transform: translateY(-20px);
    text-shadow: 0 1px 0 #ccc, 0 2px 0 #ccc, 0 3px 0 #ccc, 0 4px 0 #ccc, 0 5px 0 #ccc, 0 6px 0 #ccc, 0 7px 0 #ccc, 0 8px 0 #ccc, 0 9px 0 #ccc, 0 60px 30px rgba(0, 0, 0, 0.3);
  }
}

.animate-bounce-letter-1 {
  display: inline-block;
  animation: bounce-text 1s ease infinite alternate;
}

.animate-bounce-letter-2 {
  display: inline-block;
  animation: bounce-text 1s ease infinite alternate 0.3s;
}

.animate-bounce-letter-3 {
  display: inline-block;
  animation: bounce-text 1s ease infinite alternate 0.4s;
}

.animate-bounce-letter-4 {
  display: inline-block;
  animation: bounce-text 1s ease infinite alternate 0.5s;
}

.placeholder\:text-gray-500::-moz-placeholder{
  --tw-text-opacity: 1;
  color: rgb(107 114 128 / var(--tw-text-opacity, 1));
}

.placeholder\:text-gray-500::placeholder{
  --tw-text-opacity: 1;
  color: rgb(107 114 128 / var(--tw-text-opacity, 1));
}

.hover\:border-orange:hover{
  --tw-border-opacity: 1;
  border-color: rgb(235 91 0 / var(--tw-border-opacity, 1));
}

.hover\:border-light-green:hover{
  --tw-border-opacity: 1;
  border-color: rgb(160 200 120 / var(--tw-border-opacity, 1));
}

.hover\:bg-light-green:hover{
  --tw-bg-opacity: 1;
  background-color: rgb(160 200 120 / var(--tw-bg-opacity, 1));
}

.hover\:bg-orange:hover{
  --tw-bg-opacity: 1;
  background-color: rgb(235 91 0 / var(--tw-bg-opacity, 1));
}

.hover\:text-blue-background:hover{
  --tw-text-opacity: 1;
  color: rgb(20 61 96 / var(--tw-text-opacity, 1));
}

.hover\:text-light-green:hover{
  --tw-text-opacity: 1;
  color: rgb(160 200 120 / var(--tw-text-opacity, 1));
}

.hover\:text-white:hover{
  --tw-text-opacity: 1;
  color: rgb(255 255 255 / var(--tw-text-opacity, 1));
}

.focus\:outline-2:focus{
  outline-width: 2px;
}

.focus\:outline-orange:focus{
  outline-color: #EB5B00;
}

@media (min-width: 640px){
  .sm\:mt-2{
    margin-top: 0.5rem;
  }

  .sm\:mt-4{
    margin-top: 1rem;
  }

  .sm\:h-60{
    height: 15rem;
  }

  .sm\:w-60{
    width: 15rem;
  }

  .sm\:max-w-md{
    max-width: 28rem;
  }

  .sm\:gap-1{
    gap: 0.25rem;
  }

  .sm\:space-y-6 > :not([hidden]) ~ :not([hidden]){
    --tw-space-y-reverse: 0;
    margin-top: calc(1.5rem * calc(1 - var(--tw-space-y-reverse)));
    margin-bottom: calc(1.5rem * var(--tw-space-y-reverse));
  }

  .sm\:space-y-8 > :not([hidden]) ~ :not([hidden]){
    --tw-space-y-reverse: 0;
    margin-top: calc(2rem * calc(1 - var(--tw-space-y-reverse)));
    margin-bottom: calc(2rem * var(--tw-space-y-reverse));
  }

  .sm\:px-3{
    padding-left: 0.75rem;
    padding-right: 0.75rem;
  }

  .sm\:px-4{
    padding-left: 1rem;
    padding-right: 1rem;
  }

  .sm\:px-8{
    padding-left: 2rem;
    padding-right: 2rem;
  }

  .sm\:py-1\.5{
    padding-top: 0.375rem;
    padding-bottom: 0.375rem;
  }

  .sm\:py-12{
    padding-top: 3rem;
    padding-bottom: 3rem;
  }

  .sm\:py-2{
    padding-top: 0.5rem;
    padding-bottom: 0.5rem;
  }

  .sm\:text-2xl{
    font-size: 1.5rem;
    line-height: 2rem;
  }

  .sm\:text-3xl{
    font-size: 1.875rem;
    line-height: 2.25rem;
  }

  .sm\:text-8xl{
    font-size: 6rem;
    line-height: 1;
  }

  .sm\:text-base{
    font-size: 1rem;
    line-height: 1.5rem;
  }

  .sm\:text-sm{
    font-size: 0.875rem;
    line-height: 1.25rem;
  }
}

@media (min-width: 768px){
  .md\:bottom-2{
    bottom: 0.5rem;
  }

  .md\:right-4{
    right: 1rem;
  }

  .md\:h-72{
    height: 18rem;
  }

  .md\:w-72{
    width: 18rem;
  }

  .md\:gap-2{
    gap: 0.5rem;
  }

  .md\:px-16{
    padding-left: 4rem;
    padding-right: 4rem;
  }

  .md\:text-9xl{
    font-size: 8rem;
    line-height: 1;
  }

  .md\:text-lg{
    font-size: 1.125rem;
    line-height: 1.75rem;
  }
}

@media (min-width: 1024px){
  .lg\:bottom-2{
    bottom: 0.5rem;
  }

  .lg\:right-4{
    right: 1rem;
  }

  .lg\:gap-3{
    gap: 0.75rem;
  }

  .lg\:px-40{
    padding-left: 10rem;
    padding-right: 10rem;
  }
}

@media (min-width: 1280px){
  .xl\:h-96{
    height: 24rem;
  }

  .xl\:w-96{
    width: 24rem;
  }

  .xl\:gap-4{
    gap: 1rem;
  }

  .xl\:text-\[10rem\]{
    font-size: 10rem;
  }
}

@media (min-width: 1536px){
  .\32xl\:text-\[12rem\]{
    font-size: 12rem;
  }
}<|MERGE_RESOLUTION|>--- conflicted
+++ resolved
@@ -1351,23 +1351,6 @@
   }
 }
 
-<<<<<<< HEAD
-/* Override Tailwind's default font inheritance for custom fonts */
-
-.font-poppins {
-  font-family: 'Poppins', sans-serif !important;
-  font-weight: 400;
-}
-
-.font-poppins-semibold {
-  font-family: 'Poppins', sans-serif !important;
-  font-weight: 600;
-}
-
-.font-poppins-bold {
-  font-family: 'Poppins', sans-serif !important;
-  font-weight: 700;
-=======
 @keyframes RomboConfettiPop{
   0%{
     opacity: 0;
@@ -1429,7 +1412,23 @@
     background-position: 0% 90%, 20% 90%, 45% 70%, 60% 110%, 75% 80%, 95% 70%, 110% 10%;
     background-size: 0% 0%, 0% 0%, 0% 0%, 0% 0%, 0% 0%, 0% 0%;
   }
->>>>>>> 14e4fdeb
+}
+
+/* Override Tailwind's default font inheritance for custom fonts */
+
+.font-poppins {
+  font-family: 'Poppins', sans-serif !important;
+  font-weight: 400;
+}
+
+.font-poppins-semibold {
+  font-family: 'Poppins', sans-serif !important;
+  font-weight: 600;
+}
+
+.font-poppins-bold {
+  font-family: 'Poppins', sans-serif !important;
+  font-weight: 700;
 }
 
 /* Form validation styles */
