<<<<<<< HEAD
// import { GameMode, ViewMode, AppState, AiDifficulty } from '../shared/constants.js';
// import { uiManager } from '../ui/UIManager.js';
// import { authManager } from './AuthManager.js';
// import { getCurrentTranslation } from '../translations/translations.js';
// import { dashboardManager } from './DashboardManager.js';
// import { appStateManager } from './AppManager.js';
// import { EL, requireElementById} from '../ui/elements.js';
// import { GameConfigFactory } from '../engine/GameConfig.js';
// import { sendUserStatsRequest, sendGameHistoryRequest } from './HTTPRequests.js';
// import { UserStats, GameHistoryEntry } from '../shared/types.js';

// /**
//  * Manages the selection and initialization of game modes and view modes for the application.
//  * 
//  * Implements the singleton pattern to ensure a single instance throughout the app.
//  * Handles UI state, event listeners, and game starting logic.
//  */
// export class MenuFlowManager {
// 	// private static instance: MenuFlowManager;
// 	private selectedViewMode: ViewMode = ViewMode.MODE_2D;
// 	private selectedGameMode: GameMode | null = null;
// 	private currentAiDifficultyIndex: AiDifficulty = AiDifficulty.EASY;
// 	private currentTournamentIndex: number = 4;
// 	private currentOnlineTournamentIndex: number = 4;
// 	private isCollectingPlayerNames = false;
// 	private playerIndex: number = 0;
// 	private playerNames: string[] = [];
// 	private maxPlayersNeeded: number = 0;

// 	private readonly gameModeConfigs = {
// 		[GameMode.SINGLE_PLAYER]: {
// 			requiresAuth: false,
// 			requiresSetup: true,
// 			availableOfflineOnly: false
// 		},
// 		[GameMode.TWO_PLAYER_LOCAL]: {
// 			requiresAuth: false,
// 			requiresSetup: true,
// 			availableOfflineOnly: true,
// 			errorMessage: 'Local mode not available for logged-in users'
// 		},
// 		[GameMode.TWO_PLAYER_REMOTE]: {
// 			requiresAuth: true,
// 			requiresSetup: false,
// 			availableOfflineOnly: false
// 		},
// 		[GameMode.TOURNAMENT_LOCAL]: {
// 			requiresAuth: false,
// 			requiresSetup: true,
// 			availableOfflineOnly: true,
// 			errorMessage: 'Local tournament not available for logged-in users'
// 		},
// 		[GameMode.TOURNAMENT_REMOTE]: {
// 			requiresAuth: true,
// 			requiresSetup: false,
// 			availableOfflineOnly: false
// 		}
// 	} as const;

// 	private readonly tournamentSizes = [4, 8, 16] as const;

// 	initialize(): void {
// 		if (document.readyState === 'loading') {
// 			document.addEventListener('DOMContentLoaded', () => {
// 				this.setupEventListeners();
// 				uiManager.updateViewModeButtonStyles(this.selectedViewMode);
// 			});
// 		} else {
// 			this.setupEventListeners();
// 			uiManager.updateViewModeButtonStyles(this.selectedViewMode)
// 		}
// 	}

// 	// ========================================
// 	// EVENT LISTENERS SETUP
// 	// ========================================

//     private setupEventListeners(): void {
//         try {
//             // Setup navigation listeners (includes view mode, difficulty, and tournament navigation)
//             this.setupNavigationListeners();
=======
import { Logger } from '../utils/LogManager.js';
import { GameMode, ViewMode, AppState, AiDifficulty } from '../shared/constants.js';
import { uiManager } from '../ui/UIManager.js';
import { authManager } from './AuthManager.js';
import { getCurrentTranslation } from '../translations/translations.js';
import { dashboardManager } from './DashboardManager.js';
import { appStateManager } from './AppStateManager.js';
import { EL, requireElementById} from '../ui/elements.js';
import { GameConfigFactory } from '../engine/GameConfig.js';
import { sendGET } from './HTTPRequests.js';
import { UserStats, GameHistoryEntry } from '../shared/types.js';

/**
 * Manages the selection and initialization of game modes and view modes for the application.
 * 
 * Implements the singleton pattern to ensure a single instance throughout the app.
 * Handles UI state, event listeners, and game starting logic.
 */
export class MenuFlowManager {
	private static instance: MenuFlowManager;
	private selectedViewMode: ViewMode = ViewMode.MODE_2D;
	private selectedGameMode: GameMode | null = null;
	// private currentViewModeIndex = 0;
	private currentAiDifficultyIndex: AiDifficulty = AiDifficulty.EASY;
	private currentTournamentIndex: number = 4;
	private currentOnlineTournamentIndex: number = 4;
	private isCollectingPlayerNames = false;
	private playerIndex: number = 0;
	private playerNames: string[] = [];
	private maxPlayersNeeded: number = 0;

	private readonly gameModeConfigs = {
		[GameMode.SINGLE_PLAYER]: {
			requiresAuth: false,
			requiresSetup: true,
			availableOfflineOnly: false
		},
		[GameMode.TWO_PLAYER_LOCAL]: {
			requiresAuth: false,
			requiresSetup: true,
			availableOfflineOnly: true,
			errorMessage: 'Local mode not available for logged-in users'
		},
		[GameMode.TWO_PLAYER_REMOTE]: {
			requiresAuth: true,
			requiresSetup: false,
			availableOfflineOnly: false
		},
		[GameMode.TOURNAMENT_LOCAL]: {
			requiresAuth: false,
			requiresSetup: true,
			availableOfflineOnly: true,
			errorMessage: 'Local tournament not available for logged-in users'
		},
		[GameMode.TOURNAMENT_REMOTE]: {
			requiresAuth: true,
			requiresSetup: false,
			availableOfflineOnly: false
		}
	} as const;

	private readonly tournamentSizes = [4, 8, 16] as const;

	static getInstance(): MenuFlowManager {
		if (!MenuFlowManager.instance)
			MenuFlowManager.instance = new MenuFlowManager();
		return MenuFlowManager.instance;
	}

    static initialize(): void {
        // Ensure DOM is fully loaded before initializing
        if (document.readyState === 'loading') {
            document.addEventListener('DOMContentLoaded', () => {
                const menuFlowManager = MenuFlowManager.getInstance();
                menuFlowManager.setupEventListeners();
				menuFlowManager.updateViewModeButtonStyles();
            });
        } else {
            // DOM is already loaded
            const menuFlowManager = MenuFlowManager.getInstance();
            menuFlowManager.setupEventListeners();
			menuFlowManager.updateViewModeButtonStyles();
        }
    }

	// ========================================
	// EVENT LISTENERS SETUP
	// ========================================

    private setupEventListeners(): void {
        try {
            // Setup navigation listeners (includes view mode, difficulty, and tournament navigation)
            this.setupNavigationListeners();
>>>>>>> fc059f70
            
//             // Game mode selection buttons
//             this.setupGameModeButtons();
//             this.setupPlayerSetupListeners();
//             this.showDashboard();
            
//             // Initialize UI displays
//             uiManager.updateAIDifficultyDisplay(this.currentAiDifficultyIndex);
//             uiManager.updateTournamentSizeDisplay(this.currentTournamentIndex);
// 			this.updateTournamentSize(false, 'reset');
// 			this.updateTournamentSize(true, 'reset');
//             uiManager.updateOnlineTournamentSizeDisplay(this.currentOnlineTournamentIndex);
            
//         } catch (error) {
//             console.error(`Failed to setup event listeners: ${error}`, 'MenuFlowManager');
//         }
//     }

// 	private setupNavigationListeners(): void {
// 		try {
// 			const elements = {
// 				viewModeClassic: requireElementById<HTMLButtonElement>(EL.BUTTONS.VIEW_MODE_CLASSIC),
// 				viewModeImmersive: requireElementById<HTMLButtonElement>(EL.BUTTONS.VIEW_MODE_IMMERSIVE),
// 				backBtn: requireElementById<HTMLButtonElement>(EL.BUTTONS.DASHBOARD_BACK),
// 				soloDifficultyBack: requireElementById<HTMLButtonElement>(EL.BUTTONS.SOLO_DIFFICULTY_BACK),
// 				soloDifficultyForward: requireElementById<HTMLButtonElement>(EL.BUTTONS.SOLO_DIFFICULTY_FORWARD),
// 				tournamentNumberBack: requireElementById<HTMLButtonElement>(EL.BUTTONS.TOURNAMENT_NUMBER_BACK),
// 				tournamentNumberForward: requireElementById<HTMLButtonElement>(EL.BUTTONS.TOURNAMENT_NUMBER_FORWARD),
// 				tournamentOnlineNumberBack: requireElementById<HTMLButtonElement>(EL.BUTTONS.TOURNAMENT_ONLINE_NUMBER_BACK),
// 				tournamentOnlineNumberForward: requireElementById<HTMLButtonElement>(EL.BUTTONS.TOURNAMENT_ONLINE_NUMBER_FORWARD)
// 			};
	
// 			// View mode navigation
// 			elements.viewModeClassic.addEventListener('click', () => {
// 				this.selectedViewMode = ViewMode.MODE_2D;
// 				uiManager.updateViewModeButtonStyles(this.selectedViewMode)
// 				// this.setViewMode(ViewMode.MODE_2D);
// 			});
// 			elements.viewModeImmersive.addEventListener('click', () => {
// 				this.selectedViewMode = ViewMode.MODE_3D;
// 				uiManager.updateViewModeButtonStyles(this.selectedViewMode)
// 				// this.setViewMode(ViewMode.MODE_3D);
// 			});
			
// 			// Dashboard back button
// 			elements.backBtn.addEventListener('click', () => { 
// 				appStateManager.navigateTo(AppState.MAIN_MENU);
// 			});
			
// 			// AI difficulty navigation
// 			elements.soloDifficultyBack.addEventListener('click', () => {
// 				this.updateAIDifficulty('previous');
// 			});
// 			elements.soloDifficultyForward.addEventListener('click', () => {
// 				this.updateAIDifficulty('next');
// 			});
			
// 			// Tournament size navigation
// 			elements.tournamentNumberBack.addEventListener('click', () => {
// 				this.updateTournamentSize(false, 'previous');
// 			});
// 			elements.tournamentNumberForward.addEventListener('click', () => {
// 				this.updateTournamentSize(false, 'next');
// 			});
// 			elements.tournamentOnlineNumberBack.addEventListener('click', () => {
// 				this.updateTournamentSize(true, 'previous');
// 			});
// 			elements.tournamentOnlineNumberForward.addEventListener('click', () => {
// 				this.updateTournamentSize(true, 'next');
// 			});
			
// 		} catch (error) {
// 			console.error(`Failed to setup navigation listeners: ${error}`, 'MenuFlowManager');
// 		}
// 	}

// 	private setupGameModeButtons(): void {
// 		Object.entries(this.gameModeConfigs).forEach(([gameMode, config]) => {
// 			this.setupGameModeHandler(gameMode as GameMode, config);
// 		});

// 		const backButton = requireElementById<HTMLButtonElement>(EL.BUTTONS.MODE_BACK);
// 		backButton.addEventListener('click', () => this.handleBack(AppState.MAIN_MENU));
// 	}
	
// 	private handleBack(target: AppState): void {
// 		this.isCollectingPlayerNames = false;
// 		// this.playerIndex = 0;
// 		// this.playerNames = [];
// 		this.selectedGameMode = null;

// 		appStateManager.navigateTo(target);
// 	}

// 	// ========================================
// 	// GAME MODE HANDLERS
// 	// ========================================

// 	private setupGameModeHandler(gameMode: GameMode, config: {
// 		requiresAuth: boolean; 
// 		requiresSetup: boolean; 
// 		availableOfflineOnly: boolean; 
// 		errorMessage?: string;
// 	}) {
// 		const button = requireElementById<HTMLButtonElement>(gameMode);

// 		button.addEventListener('click', async () => {
// 			if (config.availableOfflineOnly && authManager.isUserAuthenticated()) {
// 				alert(config.errorMessage || 'This mode is not available for logged-in users.');
// 				return;
// 			}

// 			if (config.requiresAuth && !authManager.isUserAuthenticated()) {
// 				const t = getCurrentTranslation();
// 				alert(t.loginRequired);
// 				return;
// 			}

// 			this.selectedGameMode = gameMode;

// 			if (config.requiresSetup && !authManager.isUserAuthenticated()) {
// 				this.beginPlayerCollection(gameMode);
// 				appStateManager.navigateTo(AppState.PLAYER_SETUP);
// 			} else {
// 				await this.startGameWithCurrentConfig();
// 			}
// 		});
// 	}

// 	private beginPlayerCollection(gameMode: GameMode): void {
// 		this.isCollectingPlayerNames = true;
// 		this.playerIndex = 0;
// 		this.playerNames = [];
		
// 		this.maxPlayersNeeded = this.getMaxPlayers(gameMode);
		
// 		this.updatePlayerCollectionUI();
// 	}

// 	private getMaxPlayers(gameMode: GameMode): number {
// 		switch (gameMode) {
// 			case GameMode.SINGLE_PLAYER: return 1;
// 			case GameMode.TWO_PLAYER_LOCAL: return 2;
// 			case GameMode.TOURNAMENT_LOCAL: return this.currentTournamentIndex;
// 			default: return 1;
// 		}
// 	}

// 	// ========================================
// 	// PLAYER COLLECTION MANAGEMENT
// 	// ========================================

// 	private updatePlayerCollectionUI(): void {
// 		const currentPlayer = this.playerIndex + 1;
// 		const isLastPlayer = currentPlayer >= this.maxPlayersNeeded;
// 		const t = getCurrentTranslation();

// 		const label = requireElementById<HTMLLabelElement>(EL.PLAYER_COLLECTION.LABEL);
// 		const input = requireElementById<HTMLInputElement>(EL.PLAYER_COLLECTION.INPUT);
// 		const nextButton = requireElementById<HTMLButtonElement>(EL.BUTTONS.START_GAME);
// 		const addCpuButton = requireElementById<HTMLButtonElement>(EL.PLAYER_COLLECTION.ADD_CPU);

// 		label.textContent = `${t.playerName} ${currentPlayer}`;
// 		nextButton.textContent = isLastPlayer ? t.startGame : t.next;

// 		if (this.selectedGameMode === GameMode.TOURNAMENT_LOCAL) {
// 			const canAddCpu = this.playerNames.length >= this.getMinPlayersForCpu();
// 			addCpuButton.style.display = 'block';
// 			addCpuButton.style.opacity = canAddCpu ? '1' : '0.5';
// 			addCpuButton.disabled = !canAddCpu;
// 		} else {
// 			addCpuButton.style.display = 'none';
// 		}

// 		input.value = '';
// 		input.focus();

// 		// Setup input handling for Enter key
// 		input.onkeydown = (e: KeyboardEvent) => {
// 			if (e.key === 'Enter') {
// 				e.preventDefault();
// 				this.handlePlayerInputSubmission();
// 			}
// 		};
// 	}

// 	private handlePlayerInputSubmission(): void {
// 		const input = requireElementById<HTMLInputElement>(EL.PLAYER_COLLECTION.INPUT);
// 		const name = (input?.value ?? '').trim();
		
// 		if (!name) {
// 			input?.focus();
// 			return;
// 		}

// 		// Check duplicate
// 		if (this.playerNames.includes(name)) {
// 			alert('Name already used. Choose different name.');
// 			if (input) {
// 				input.value = '';
// 				input.focus();
// 			}
// 			return;
// 		}

// 		this.playerNames.push(name);
// 		this.playerIndex++;

// 		if (this.playerIndex >= this.maxPlayersNeeded) {
// 			this.finishPlayerCollection();
// 			return;
// 		}

// 		this.updatePlayerCollectionUI();
// 	}

// 	private getMinPlayersForCpu(): number {
// 		if (this.selectedGameMode !== GameMode.TOURNAMENT_LOCAL) return 0;
		
// 		switch (this.currentTournamentIndex) {
// 			case 4: return 3;
// 			case 8: return 5;
// 			case 16: return 9;
// 			default: return Math.floor(this.currentTournamentIndex / 2) + 1;
// 		}
// 	}

// 	private async finishPlayerCollection(): Promise<void> {
// 		GameConfigFactory.setPlayers(this.playerNames);
// 		this.isCollectingPlayerNames = false;
// 		await this.startGameWithCurrentConfig();
// 	}

// 	// ========================================
// 	// PLAYER SETUP MANAGEMENT
// 	// ========================================

// 	private setupPlayerSetupListeners(): void {
// 		const setupBack = requireElementById<HTMLButtonElement>(EL.BUTTONS.SETUP_BACK);
// 		const startGame = requireElementById<HTMLButtonElement>(EL.BUTTONS.START_GAME);
// 		const addCpu = requireElementById<HTMLInputElement>(EL.PLAYER_COLLECTION.ADD_CPU);

// 		setupBack.addEventListener('click', () => this.handleBack(AppState.GAME_MODE));
// 		startGame.addEventListener('click', () => this.handleStartGame());

// 		if (addCpu) {
// 			addCpu.addEventListener('click', () => {
// 				if (this.isCollectingPlayerNames && this.selectedGameMode === GameMode.TOURNAMENT_LOCAL) {
		
<<<<<<< HEAD
// 					const minPlayers = this.getMinPlayersForCpu();
// 					if (this.playerNames.length < minPlayers) {
// 						alert(`Need at least ${minPlayers} players to add CPU.`);
// 						return;
// 					}
// 					this.finishPlayerCollection();
// 				}
// 			});
// 		}
// 	}

// 	private async handleStartGame(): Promise<void> {
// 		if (this.selectedGameMode === null) return;

// 		if (this.isCollectingPlayerNames) {
// 			this.handlePlayerInputSubmission();
// 			return;
// 		}

// 		if (!GameConfigFactory.validatePlayerSetup(this.selectedGameMode)) {
// 			const t = getCurrentTranslation();
// 			alert(t.pleaseFilllAllFields);
// 			return;
// 		}

// 		await this.startGameWithCurrentConfig();
// 	}

// 	// ========================================
// 	// GAME START CONFIGURATION
// 	// ========================================

// 	private getTournamentCapacity(): number | undefined {
// 		if (this.selectedGameMode === GameMode.TOURNAMENT_REMOTE)
// 			return this.currentOnlineTournamentIndex;
// 		if (this.selectedGameMode === GameMode.TOURNAMENT_LOCAL)
// 			return this.currentTournamentIndex;
// 		return undefined;
// 	}

// 	private async startGameWithCurrentConfig(): Promise<void> {
// 		await appStateManager.startGameWithMode(
// 			this.selectedViewMode,
// 			this.selectedGameMode!,
// 			this.currentAiDifficultyIndex,
// 			this.getTournamentCapacity()
// 		);
// 	}

// 	// ========================================
// 	// DASHBOARD MANAGEMENT
// 	// ========================================

// 	private async showDashboard() {
// 		const dashboardBtn = requireElementById<HTMLButtonElement>(EL.BUTTONS.DASHBOARD);
// 		dashboardBtn?.addEventListener('click', async () => {
// 			if (!authManager.isUserAuthenticated()) {
// 				return;
// 			}
// 			const user = authManager.getCurrentUser();
// 			if (!user) return;

// 			dashboardManager.clear();

// 			const stats: UserStats = await sendUserStatsRequest(user.username);
// 			dashboardManager.renderUserStats(stats);

// 			const history: GameHistoryEntry[] = await sendGameHistoryRequest(user.username);
// 			dashboardManager.renderGameHistory(history);

// 			appStateManager.navigateTo(AppState.STATS_DASHBOARD);
// 		});
// 	}

// 	// ========================================
// 	// AI DIFFICULTY MANAGEMENT
// 	// ========================================

// 	private updateAIDifficulty(direction: 'next' | 'previous'): void {
// 		const len = Object.keys(AiDifficulty).length / 2;
// 		if (direction === 'next')
// 			this.currentAiDifficultyIndex = (this.currentAiDifficultyIndex + 1) % len;
// 		else
// 			this.currentAiDifficultyIndex = (this.currentAiDifficultyIndex - 1 + len) % len;

// 		uiManager.updateAIDifficultyDisplay(this.currentAiDifficultyIndex);
// 	}

// 	// ========================================
// 	// TOURNAMENT SIZE MANAGEMENT
// 	// ========================================

// 	private updateTournamentSize(isOnline: boolean, direction: 'next' | 'previous' | 'reset'): void {
// 		const currentIndex = isOnline ? this.currentOnlineTournamentIndex : this.currentTournamentIndex;
// 		const currentSizeIndex = this.tournamentSizes.indexOf(currentIndex as 4 | 8 | 16);
=======
					const minPlayers = this.getMinPlayersForCpu();
					if (this.playerNames.length < minPlayers) {
						alert(`Need at least ${minPlayers} players to add CPU.`);
						return;
					}
					this.finishPlayerCollection();
				}
			});
		}
	}

	private async handleStartGame(): Promise<void> {
		if (this.selectedGameMode === null) return;

		if (this.isCollectingPlayerNames) {
			this.handlePlayerInputSubmission();
			return;
		}

		if (!GameConfigFactory.validatePlayerSetup(this.selectedGameMode)) {
			const t = getCurrentTranslation();
			alert(t.pleaseFilllAllFields);
			return;
		}

		await this.startGameWithCurrentConfig();
	}

	// ========================================
	// GAME START CONFIGURATION
	// ========================================

	private getTournamentCapacity(): number | undefined {
		if (this.selectedGameMode === GameMode.TOURNAMENT_REMOTE)
			return this.currentOnlineTournamentIndex;
		if (this.selectedGameMode === GameMode.TOURNAMENT_LOCAL)
			return this.currentTournamentIndex;
		return undefined;
	}

	private async startGameWithCurrentConfig(): Promise<void> {
		await appStateManager.startGameWithMode(
			this.selectedViewMode,
			this.selectedGameMode!,
			this.currentAiDifficultyIndex,
			this.getTournamentCapacity()
		);
	}

	// ========================================
	// DASHBOARD MANAGEMENT
	// ========================================

	private async showDashboard() {
		Logger.debug('Dashboard button element', 'MenuFlowManager', EL.BUTTONS.DASHBOARD);
		const dashboardBtn = requireElementById<HTMLButtonElement>(EL.BUTTONS.DASHBOARD);
		Logger.debug('Attaching dashboard click handler', 'MenuFlowManager');
		dashboardBtn?.addEventListener('click', async () => {
			Logger.debug('Dashboard clicked', 'MenuFlowManager');
			if (!authManager.isUserAuthenticated()) {
				Logger.warn('authManager is not authenticated, returning', 'MenuFlowManager');
				return;
			}
			const user = authManager.getCurrentUser();
			if (!user) {
				Logger.warn('user is null, returning', 'MenuFlowManager');
				return;
			}
			dashboardManager.clear();
			Logger.debug('clearing the dashboard', 'MenuFlowManager');
			
			// Request new stats from backend
			let statsData: { success: boolean, message: string, stats: UserStats };
			statsData = await sendGET("stats", [`username=${user.username}`]);
			if (!statsData.success) {
				console.log(`GET request failed: ${ statsData.message }`);
			}
			else {
				dashboardManager.renderUserStats(statsData.stats);
				Logger.debug('request user data was called', 'MenuFlowManager');
			}

			// Request game history from backend
			let historyData: { success: boolean,  message: string, history: GameHistoryEntry[] }
			historyData = await sendGET("history", [`username=${user.username}`]);
			if (!historyData.success) {
				console.log(`GET request failed: ${ historyData.message }`);
			}
			else {
				dashboardManager.renderGameHistory(historyData.history);
				Logger.debug('request user game history was called', 'MenuFlowManager');
			}
			
			// Show dashboard panel
			Logger.info('Navigating to dashboard...', 'MenuFlowManager');
			appStateManager.navigateTo(AppState.STATS_DASHBOARD);
		});
	}

	// ========================================
	// AI DIFFICULTY MANAGEMENT
	// ========================================

	private updateAIDifficulty(direction: 'next' | 'previous'): void {
		const len = Object.keys(AiDifficulty).length / 2;
		if (direction === 'next')
			this.currentAiDifficultyIndex = (this.currentAiDifficultyIndex + 1) % len;
		else
			this.currentAiDifficultyIndex = (this.currentAiDifficultyIndex - 1 + len) % len;

		uiManager.updateAIDifficultyDisplay(this.currentAiDifficultyIndex);
	}

	// ========================================
	// TOURNAMENT SIZE MANAGEMENT
	// ========================================

	private updateTournamentSize(isOnline: boolean, direction: 'next' | 'previous' | 'reset'): void {
		const currentIndex = isOnline ? this.currentOnlineTournamentIndex : this.currentTournamentIndex;
		const currentSizeIndex = this.tournamentSizes.indexOf(currentIndex as 4 | 8 | 16);
>>>>>>> fc059f70
		
// 		let newSizeIndex: number;
// 		if (direction === 'next')
// 			newSizeIndex = (currentSizeIndex + 1) % this.tournamentSizes.length;
// 		else if (direction == 'previous')
// 			newSizeIndex = (currentSizeIndex - 1 + this.tournamentSizes.length) % this.tournamentSizes.length;
// 		else
// 			newSizeIndex = currentSizeIndex;
		
// 		const newSize = this.tournamentSizes[newSizeIndex];
		
// 		if (isOnline) {
// 			this.currentOnlineTournamentIndex = newSize;
// 			uiManager.updateOnlineTournamentSizeDisplay(this.currentOnlineTournamentIndex);
// 		} else {
// 			this.currentTournamentIndex = newSize;
// 			uiManager.updateTournamentSizeDisplay(this.currentTournamentIndex);
// 		}
// 	}

// 	// ========================================
// 	// VIEW MODE MANAGEMENT
// 	// ========================================
// 	private setViewMode(viewMode: ViewMode): void {
// 		this.selectedViewMode = viewMode;
// 		uiManager.updateViewModeButtonStyles(this.selectedViewMode)
// 		// this.updateViewModeButtonStyles();
// 	}

// 	// private updateViewModeButtonStyles(): void {
//     //     const classicBtn = requireElementById<HTMLButtonElement>(EL.BUTTONS.VIEW_MODE_CLASSIC);
//     //     const immersiveBtn = requireElementById<HTMLButtonElement>(EL.BUTTONS.VIEW_MODE_IMMERSIVE);
//     //     const t = getCurrentTranslation();

//     //     // Reset both buttons to inactive state
//     //     classicBtn.className = "bg-transparent text-light-green font-poppins-semibold text-lg px-4 py-3 transition-colors duration-200 border border-light-green rounded-sm min-w-[120px]";
//     //     immersiveBtn.className = "bg-transparent text-light-green font-poppins-semibold text-lg px-4 py-3 transition-colors duration-200 border border-light-green rounded-sm min-w-[120px]";
        
//     //     // Set active button style
//     //     if (this.selectedViewMode === ViewMode.MODE_2D) {
//     //         classicBtn.className = "bg-orange text-blue-background font-poppins-semibold text-lg px-4 py-3 transition-colors duration-200 border border-orange rounded-sm min-w-[120px]";
//     //     } else {
//     //         immersiveBtn.className = "bg-orange text-blue-background font-poppins-semibold text-lg px-4 py-3 transition-colors duration-200 border border-orange rounded-sm min-w-[120px]";
//     //     }
//     // }
// }

// export const menuFlowManager = new MenuFlowManager();<|MERGE_RESOLUTION|>--- conflicted
+++ resolved
@@ -1,692 +1,505 @@
-<<<<<<< HEAD
-// import { GameMode, ViewMode, AppState, AiDifficulty } from '../shared/constants.js';
-// import { uiManager } from '../ui/UIManager.js';
-// import { authManager } from './AuthManager.js';
-// import { getCurrentTranslation } from '../translations/translations.js';
-// import { dashboardManager } from './DashboardManager.js';
-// import { appStateManager } from './AppManager.js';
-// import { EL, requireElementById} from '../ui/elements.js';
-// import { GameConfigFactory } from '../engine/GameConfig.js';
-// import { sendUserStatsRequest, sendGameHistoryRequest } from './HTTPRequests.js';
-// import { UserStats, GameHistoryEntry } from '../shared/types.js';
-
-// /**
-//  * Manages the selection and initialization of game modes and view modes for the application.
-//  * 
-//  * Implements the singleton pattern to ensure a single instance throughout the app.
-//  * Handles UI state, event listeners, and game starting logic.
-//  */
-// export class MenuFlowManager {
-// 	// private static instance: MenuFlowManager;
-// 	private selectedViewMode: ViewMode = ViewMode.MODE_2D;
-// 	private selectedGameMode: GameMode | null = null;
-// 	private currentAiDifficultyIndex: AiDifficulty = AiDifficulty.EASY;
-// 	private currentTournamentIndex: number = 4;
-// 	private currentOnlineTournamentIndex: number = 4;
-// 	private isCollectingPlayerNames = false;
-// 	private playerIndex: number = 0;
-// 	private playerNames: string[] = [];
-// 	private maxPlayersNeeded: number = 0;
-
-// 	private readonly gameModeConfigs = {
-// 		[GameMode.SINGLE_PLAYER]: {
-// 			requiresAuth: false,
-// 			requiresSetup: true,
-// 			availableOfflineOnly: false
-// 		},
-// 		[GameMode.TWO_PLAYER_LOCAL]: {
-// 			requiresAuth: false,
-// 			requiresSetup: true,
-// 			availableOfflineOnly: true,
-// 			errorMessage: 'Local mode not available for logged-in users'
-// 		},
-// 		[GameMode.TWO_PLAYER_REMOTE]: {
-// 			requiresAuth: true,
-// 			requiresSetup: false,
-// 			availableOfflineOnly: false
-// 		},
-// 		[GameMode.TOURNAMENT_LOCAL]: {
-// 			requiresAuth: false,
-// 			requiresSetup: true,
-// 			availableOfflineOnly: true,
-// 			errorMessage: 'Local tournament not available for logged-in users'
-// 		},
-// 		[GameMode.TOURNAMENT_REMOTE]: {
-// 			requiresAuth: true,
-// 			requiresSetup: false,
-// 			availableOfflineOnly: false
-// 		}
-// 	} as const;
-
-// 	private readonly tournamentSizes = [4, 8, 16] as const;
-
-// 	initialize(): void {
-// 		if (document.readyState === 'loading') {
-// 			document.addEventListener('DOMContentLoaded', () => {
-// 				this.setupEventListeners();
-// 				uiManager.updateViewModeButtonStyles(this.selectedViewMode);
-// 			});
-// 		} else {
-// 			this.setupEventListeners();
-// 			uiManager.updateViewModeButtonStyles(this.selectedViewMode)
-// 		}
-// 	}
-
-// 	// ========================================
-// 	// EVENT LISTENERS SETUP
-// 	// ========================================
-
-//     private setupEventListeners(): void {
-//         try {
-//             // Setup navigation listeners (includes view mode, difficulty, and tournament navigation)
-//             this.setupNavigationListeners();
-=======
-import { Logger } from '../utils/LogManager.js';
-import { GameMode, ViewMode, AppState, AiDifficulty } from '../shared/constants.js';
-import { uiManager } from '../ui/UIManager.js';
-import { authManager } from './AuthManager.js';
-import { getCurrentTranslation } from '../translations/translations.js';
-import { dashboardManager } from './DashboardManager.js';
-import { appStateManager } from './AppStateManager.js';
-import { EL, requireElementById} from '../ui/elements.js';
-import { GameConfigFactory } from '../engine/GameConfig.js';
-import { sendGET } from './HTTPRequests.js';
-import { UserStats, GameHistoryEntry } from '../shared/types.js';
-
-/**
- * Manages the selection and initialization of game modes and view modes for the application.
- * 
- * Implements the singleton pattern to ensure a single instance throughout the app.
- * Handles UI state, event listeners, and game starting logic.
- */
-export class MenuFlowManager {
-	private static instance: MenuFlowManager;
-	private selectedViewMode: ViewMode = ViewMode.MODE_2D;
-	private selectedGameMode: GameMode | null = null;
-	// private currentViewModeIndex = 0;
-	private currentAiDifficultyIndex: AiDifficulty = AiDifficulty.EASY;
-	private currentTournamentIndex: number = 4;
-	private currentOnlineTournamentIndex: number = 4;
-	private isCollectingPlayerNames = false;
-	private playerIndex: number = 0;
-	private playerNames: string[] = [];
-	private maxPlayersNeeded: number = 0;
-
-	private readonly gameModeConfigs = {
-		[GameMode.SINGLE_PLAYER]: {
-			requiresAuth: false,
-			requiresSetup: true,
-			availableOfflineOnly: false
-		},
-		[GameMode.TWO_PLAYER_LOCAL]: {
-			requiresAuth: false,
-			requiresSetup: true,
-			availableOfflineOnly: true,
-			errorMessage: 'Local mode not available for logged-in users'
-		},
-		[GameMode.TWO_PLAYER_REMOTE]: {
-			requiresAuth: true,
-			requiresSetup: false,
-			availableOfflineOnly: false
-		},
-		[GameMode.TOURNAMENT_LOCAL]: {
-			requiresAuth: false,
-			requiresSetup: true,
-			availableOfflineOnly: true,
-			errorMessage: 'Local tournament not available for logged-in users'
-		},
-		[GameMode.TOURNAMENT_REMOTE]: {
-			requiresAuth: true,
-			requiresSetup: false,
-			availableOfflineOnly: false
-		}
-	} as const;
-
-	private readonly tournamentSizes = [4, 8, 16] as const;
-
-	static getInstance(): MenuFlowManager {
-		if (!MenuFlowManager.instance)
-			MenuFlowManager.instance = new MenuFlowManager();
-		return MenuFlowManager.instance;
-	}
-
-    static initialize(): void {
-        // Ensure DOM is fully loaded before initializing
-        if (document.readyState === 'loading') {
-            document.addEventListener('DOMContentLoaded', () => {
-                const menuFlowManager = MenuFlowManager.getInstance();
-                menuFlowManager.setupEventListeners();
-				menuFlowManager.updateViewModeButtonStyles();
-            });
-        } else {
-            // DOM is already loaded
-            const menuFlowManager = MenuFlowManager.getInstance();
-            menuFlowManager.setupEventListeners();
-			menuFlowManager.updateViewModeButtonStyles();
-        }
-    }
-
-	// ========================================
-	// EVENT LISTENERS SETUP
-	// ========================================
-
-    private setupEventListeners(): void {
-        try {
-            // Setup navigation listeners (includes view mode, difficulty, and tournament navigation)
-            this.setupNavigationListeners();
->>>>>>> fc059f70
-            
-//             // Game mode selection buttons
-//             this.setupGameModeButtons();
-//             this.setupPlayerSetupListeners();
-//             this.showDashboard();
-            
-//             // Initialize UI displays
-//             uiManager.updateAIDifficultyDisplay(this.currentAiDifficultyIndex);
-//             uiManager.updateTournamentSizeDisplay(this.currentTournamentIndex);
-// 			this.updateTournamentSize(false, 'reset');
-// 			this.updateTournamentSize(true, 'reset');
-//             uiManager.updateOnlineTournamentSizeDisplay(this.currentOnlineTournamentIndex);
-            
-//         } catch (error) {
-//             console.error(`Failed to setup event listeners: ${error}`, 'MenuFlowManager');
-//         }
-//     }
-
-// 	private setupNavigationListeners(): void {
-// 		try {
-// 			const elements = {
-// 				viewModeClassic: requireElementById<HTMLButtonElement>(EL.BUTTONS.VIEW_MODE_CLASSIC),
-// 				viewModeImmersive: requireElementById<HTMLButtonElement>(EL.BUTTONS.VIEW_MODE_IMMERSIVE),
-// 				backBtn: requireElementById<HTMLButtonElement>(EL.BUTTONS.DASHBOARD_BACK),
-// 				soloDifficultyBack: requireElementById<HTMLButtonElement>(EL.BUTTONS.SOLO_DIFFICULTY_BACK),
-// 				soloDifficultyForward: requireElementById<HTMLButtonElement>(EL.BUTTONS.SOLO_DIFFICULTY_FORWARD),
-// 				tournamentNumberBack: requireElementById<HTMLButtonElement>(EL.BUTTONS.TOURNAMENT_NUMBER_BACK),
-// 				tournamentNumberForward: requireElementById<HTMLButtonElement>(EL.BUTTONS.TOURNAMENT_NUMBER_FORWARD),
-// 				tournamentOnlineNumberBack: requireElementById<HTMLButtonElement>(EL.BUTTONS.TOURNAMENT_ONLINE_NUMBER_BACK),
-// 				tournamentOnlineNumberForward: requireElementById<HTMLButtonElement>(EL.BUTTONS.TOURNAMENT_ONLINE_NUMBER_FORWARD)
-// 			};
-	
-// 			// View mode navigation
-// 			elements.viewModeClassic.addEventListener('click', () => {
-// 				this.selectedViewMode = ViewMode.MODE_2D;
-// 				uiManager.updateViewModeButtonStyles(this.selectedViewMode)
-// 				// this.setViewMode(ViewMode.MODE_2D);
-// 			});
-// 			elements.viewModeImmersive.addEventListener('click', () => {
-// 				this.selectedViewMode = ViewMode.MODE_3D;
-// 				uiManager.updateViewModeButtonStyles(this.selectedViewMode)
-// 				// this.setViewMode(ViewMode.MODE_3D);
-// 			});
-			
-// 			// Dashboard back button
-// 			elements.backBtn.addEventListener('click', () => { 
-// 				appStateManager.navigateTo(AppState.MAIN_MENU);
-// 			});
-			
-// 			// AI difficulty navigation
-// 			elements.soloDifficultyBack.addEventListener('click', () => {
-// 				this.updateAIDifficulty('previous');
-// 			});
-// 			elements.soloDifficultyForward.addEventListener('click', () => {
-// 				this.updateAIDifficulty('next');
-// 			});
-			
-// 			// Tournament size navigation
-// 			elements.tournamentNumberBack.addEventListener('click', () => {
-// 				this.updateTournamentSize(false, 'previous');
-// 			});
-// 			elements.tournamentNumberForward.addEventListener('click', () => {
-// 				this.updateTournamentSize(false, 'next');
-// 			});
-// 			elements.tournamentOnlineNumberBack.addEventListener('click', () => {
-// 				this.updateTournamentSize(true, 'previous');
-// 			});
-// 			elements.tournamentOnlineNumberForward.addEventListener('click', () => {
-// 				this.updateTournamentSize(true, 'next');
-// 			});
-			
-// 		} catch (error) {
-// 			console.error(`Failed to setup navigation listeners: ${error}`, 'MenuFlowManager');
-// 		}
-// 	}
-
-// 	private setupGameModeButtons(): void {
-// 		Object.entries(this.gameModeConfigs).forEach(([gameMode, config]) => {
-// 			this.setupGameModeHandler(gameMode as GameMode, config);
-// 		});
-
-// 		const backButton = requireElementById<HTMLButtonElement>(EL.BUTTONS.MODE_BACK);
-// 		backButton.addEventListener('click', () => this.handleBack(AppState.MAIN_MENU));
-// 	}
-	
-// 	private handleBack(target: AppState): void {
-// 		this.isCollectingPlayerNames = false;
-// 		// this.playerIndex = 0;
-// 		// this.playerNames = [];
-// 		this.selectedGameMode = null;
-
-// 		appStateManager.navigateTo(target);
-// 	}
-
-// 	// ========================================
-// 	// GAME MODE HANDLERS
-// 	// ========================================
-
-// 	private setupGameModeHandler(gameMode: GameMode, config: {
-// 		requiresAuth: boolean; 
-// 		requiresSetup: boolean; 
-// 		availableOfflineOnly: boolean; 
-// 		errorMessage?: string;
-// 	}) {
-// 		const button = requireElementById<HTMLButtonElement>(gameMode);
-
-// 		button.addEventListener('click', async () => {
-// 			if (config.availableOfflineOnly && authManager.isUserAuthenticated()) {
-// 				alert(config.errorMessage || 'This mode is not available for logged-in users.');
-// 				return;
-// 			}
-
-// 			if (config.requiresAuth && !authManager.isUserAuthenticated()) {
-// 				const t = getCurrentTranslation();
-// 				alert(t.loginRequired);
-// 				return;
-// 			}
-
-// 			this.selectedGameMode = gameMode;
-
-// 			if (config.requiresSetup && !authManager.isUserAuthenticated()) {
-// 				this.beginPlayerCollection(gameMode);
-// 				appStateManager.navigateTo(AppState.PLAYER_SETUP);
-// 			} else {
-// 				await this.startGameWithCurrentConfig();
-// 			}
-// 		});
-// 	}
-
-// 	private beginPlayerCollection(gameMode: GameMode): void {
-// 		this.isCollectingPlayerNames = true;
-// 		this.playerIndex = 0;
-// 		this.playerNames = [];
-		
-// 		this.maxPlayersNeeded = this.getMaxPlayers(gameMode);
-		
-// 		this.updatePlayerCollectionUI();
-// 	}
-
-// 	private getMaxPlayers(gameMode: GameMode): number {
-// 		switch (gameMode) {
-// 			case GameMode.SINGLE_PLAYER: return 1;
-// 			case GameMode.TWO_PLAYER_LOCAL: return 2;
-// 			case GameMode.TOURNAMENT_LOCAL: return this.currentTournamentIndex;
-// 			default: return 1;
-// 		}
-// 	}
-
-// 	// ========================================
-// 	// PLAYER COLLECTION MANAGEMENT
-// 	// ========================================
-
-// 	private updatePlayerCollectionUI(): void {
-// 		const currentPlayer = this.playerIndex + 1;
-// 		const isLastPlayer = currentPlayer >= this.maxPlayersNeeded;
-// 		const t = getCurrentTranslation();
-
-// 		const label = requireElementById<HTMLLabelElement>(EL.PLAYER_COLLECTION.LABEL);
-// 		const input = requireElementById<HTMLInputElement>(EL.PLAYER_COLLECTION.INPUT);
-// 		const nextButton = requireElementById<HTMLButtonElement>(EL.BUTTONS.START_GAME);
-// 		const addCpuButton = requireElementById<HTMLButtonElement>(EL.PLAYER_COLLECTION.ADD_CPU);
-
-// 		label.textContent = `${t.playerName} ${currentPlayer}`;
-// 		nextButton.textContent = isLastPlayer ? t.startGame : t.next;
-
-// 		if (this.selectedGameMode === GameMode.TOURNAMENT_LOCAL) {
-// 			const canAddCpu = this.playerNames.length >= this.getMinPlayersForCpu();
-// 			addCpuButton.style.display = 'block';
-// 			addCpuButton.style.opacity = canAddCpu ? '1' : '0.5';
-// 			addCpuButton.disabled = !canAddCpu;
-// 		} else {
-// 			addCpuButton.style.display = 'none';
-// 		}
-
-// 		input.value = '';
-// 		input.focus();
-
-// 		// Setup input handling for Enter key
-// 		input.onkeydown = (e: KeyboardEvent) => {
-// 			if (e.key === 'Enter') {
-// 				e.preventDefault();
-// 				this.handlePlayerInputSubmission();
-// 			}
-// 		};
-// 	}
-
-// 	private handlePlayerInputSubmission(): void {
-// 		const input = requireElementById<HTMLInputElement>(EL.PLAYER_COLLECTION.INPUT);
-// 		const name = (input?.value ?? '').trim();
-		
-// 		if (!name) {
-// 			input?.focus();
-// 			return;
-// 		}
-
-// 		// Check duplicate
-// 		if (this.playerNames.includes(name)) {
-// 			alert('Name already used. Choose different name.');
-// 			if (input) {
-// 				input.value = '';
-// 				input.focus();
-// 			}
-// 			return;
-// 		}
-
-// 		this.playerNames.push(name);
-// 		this.playerIndex++;
-
-// 		if (this.playerIndex >= this.maxPlayersNeeded) {
-// 			this.finishPlayerCollection();
-// 			return;
-// 		}
-
-// 		this.updatePlayerCollectionUI();
-// 	}
-
-// 	private getMinPlayersForCpu(): number {
-// 		if (this.selectedGameMode !== GameMode.TOURNAMENT_LOCAL) return 0;
-		
-// 		switch (this.currentTournamentIndex) {
-// 			case 4: return 3;
-// 			case 8: return 5;
-// 			case 16: return 9;
-// 			default: return Math.floor(this.currentTournamentIndex / 2) + 1;
-// 		}
-// 	}
-
-// 	private async finishPlayerCollection(): Promise<void> {
-// 		GameConfigFactory.setPlayers(this.playerNames);
-// 		this.isCollectingPlayerNames = false;
-// 		await this.startGameWithCurrentConfig();
-// 	}
-
-// 	// ========================================
-// 	// PLAYER SETUP MANAGEMENT
-// 	// ========================================
-
-// 	private setupPlayerSetupListeners(): void {
-// 		const setupBack = requireElementById<HTMLButtonElement>(EL.BUTTONS.SETUP_BACK);
-// 		const startGame = requireElementById<HTMLButtonElement>(EL.BUTTONS.START_GAME);
-// 		const addCpu = requireElementById<HTMLInputElement>(EL.PLAYER_COLLECTION.ADD_CPU);
-
-// 		setupBack.addEventListener('click', () => this.handleBack(AppState.GAME_MODE));
-// 		startGame.addEventListener('click', () => this.handleStartGame());
-
-// 		if (addCpu) {
-// 			addCpu.addEventListener('click', () => {
-// 				if (this.isCollectingPlayerNames && this.selectedGameMode === GameMode.TOURNAMENT_LOCAL) {
-		
-<<<<<<< HEAD
-// 					const minPlayers = this.getMinPlayersForCpu();
-// 					if (this.playerNames.length < minPlayers) {
-// 						alert(`Need at least ${minPlayers} players to add CPU.`);
-// 						return;
-// 					}
-// 					this.finishPlayerCollection();
-// 				}
-// 			});
-// 		}
-// 	}
-
-// 	private async handleStartGame(): Promise<void> {
-// 		if (this.selectedGameMode === null) return;
-
-// 		if (this.isCollectingPlayerNames) {
-// 			this.handlePlayerInputSubmission();
-// 			return;
-// 		}
-
-// 		if (!GameConfigFactory.validatePlayerSetup(this.selectedGameMode)) {
-// 			const t = getCurrentTranslation();
-// 			alert(t.pleaseFilllAllFields);
-// 			return;
-// 		}
-
-// 		await this.startGameWithCurrentConfig();
-// 	}
-
-// 	// ========================================
-// 	// GAME START CONFIGURATION
-// 	// ========================================
-
-// 	private getTournamentCapacity(): number | undefined {
-// 		if (this.selectedGameMode === GameMode.TOURNAMENT_REMOTE)
-// 			return this.currentOnlineTournamentIndex;
-// 		if (this.selectedGameMode === GameMode.TOURNAMENT_LOCAL)
-// 			return this.currentTournamentIndex;
-// 		return undefined;
-// 	}
-
-// 	private async startGameWithCurrentConfig(): Promise<void> {
-// 		await appStateManager.startGameWithMode(
-// 			this.selectedViewMode,
-// 			this.selectedGameMode!,
-// 			this.currentAiDifficultyIndex,
-// 			this.getTournamentCapacity()
-// 		);
-// 	}
-
-// 	// ========================================
-// 	// DASHBOARD MANAGEMENT
-// 	// ========================================
-
-// 	private async showDashboard() {
-// 		const dashboardBtn = requireElementById<HTMLButtonElement>(EL.BUTTONS.DASHBOARD);
-// 		dashboardBtn?.addEventListener('click', async () => {
-// 			if (!authManager.isUserAuthenticated()) {
-// 				return;
-// 			}
-// 			const user = authManager.getCurrentUser();
-// 			if (!user) return;
-
-// 			dashboardManager.clear();
-
-// 			const stats: UserStats = await sendUserStatsRequest(user.username);
-// 			dashboardManager.renderUserStats(stats);
-
-// 			const history: GameHistoryEntry[] = await sendGameHistoryRequest(user.username);
-// 			dashboardManager.renderGameHistory(history);
-
-// 			appStateManager.navigateTo(AppState.STATS_DASHBOARD);
-// 		});
-// 	}
-
-// 	// ========================================
-// 	// AI DIFFICULTY MANAGEMENT
-// 	// ========================================
-
-// 	private updateAIDifficulty(direction: 'next' | 'previous'): void {
-// 		const len = Object.keys(AiDifficulty).length / 2;
-// 		if (direction === 'next')
-// 			this.currentAiDifficultyIndex = (this.currentAiDifficultyIndex + 1) % len;
-// 		else
-// 			this.currentAiDifficultyIndex = (this.currentAiDifficultyIndex - 1 + len) % len;
-
-// 		uiManager.updateAIDifficultyDisplay(this.currentAiDifficultyIndex);
-// 	}
-
-// 	// ========================================
-// 	// TOURNAMENT SIZE MANAGEMENT
-// 	// ========================================
-
-// 	private updateTournamentSize(isOnline: boolean, direction: 'next' | 'previous' | 'reset'): void {
-// 		const currentIndex = isOnline ? this.currentOnlineTournamentIndex : this.currentTournamentIndex;
-// 		const currentSizeIndex = this.tournamentSizes.indexOf(currentIndex as 4 | 8 | 16);
-=======
-					const minPlayers = this.getMinPlayersForCpu();
-					if (this.playerNames.length < minPlayers) {
-						alert(`Need at least ${minPlayers} players to add CPU.`);
-						return;
-					}
-					this.finishPlayerCollection();
-				}
-			});
-		}
-	}
-
-	private async handleStartGame(): Promise<void> {
-		if (this.selectedGameMode === null) return;
-
-		if (this.isCollectingPlayerNames) {
-			this.handlePlayerInputSubmission();
-			return;
-		}
-
-		if (!GameConfigFactory.validatePlayerSetup(this.selectedGameMode)) {
-			const t = getCurrentTranslation();
-			alert(t.pleaseFilllAllFields);
-			return;
-		}
-
-		await this.startGameWithCurrentConfig();
-	}
-
-	// ========================================
-	// GAME START CONFIGURATION
-	// ========================================
-
-	private getTournamentCapacity(): number | undefined {
-		if (this.selectedGameMode === GameMode.TOURNAMENT_REMOTE)
-			return this.currentOnlineTournamentIndex;
-		if (this.selectedGameMode === GameMode.TOURNAMENT_LOCAL)
-			return this.currentTournamentIndex;
-		return undefined;
-	}
-
-	private async startGameWithCurrentConfig(): Promise<void> {
-		await appStateManager.startGameWithMode(
-			this.selectedViewMode,
-			this.selectedGameMode!,
-			this.currentAiDifficultyIndex,
-			this.getTournamentCapacity()
-		);
-	}
-
-	// ========================================
-	// DASHBOARD MANAGEMENT
-	// ========================================
-
-	private async showDashboard() {
-		Logger.debug('Dashboard button element', 'MenuFlowManager', EL.BUTTONS.DASHBOARD);
-		const dashboardBtn = requireElementById<HTMLButtonElement>(EL.BUTTONS.DASHBOARD);
-		Logger.debug('Attaching dashboard click handler', 'MenuFlowManager');
-		dashboardBtn?.addEventListener('click', async () => {
-			Logger.debug('Dashboard clicked', 'MenuFlowManager');
-			if (!authManager.isUserAuthenticated()) {
-				Logger.warn('authManager is not authenticated, returning', 'MenuFlowManager');
-				return;
-			}
-			const user = authManager.getCurrentUser();
-			if (!user) {
-				Logger.warn('user is null, returning', 'MenuFlowManager');
-				return;
-			}
-			dashboardManager.clear();
-			Logger.debug('clearing the dashboard', 'MenuFlowManager');
-			
-			// Request new stats from backend
-			let statsData: { success: boolean, message: string, stats: UserStats };
-			statsData = await sendGET("stats", [`username=${user.username}`]);
-			if (!statsData.success) {
-				console.log(`GET request failed: ${ statsData.message }`);
-			}
-			else {
-				dashboardManager.renderUserStats(statsData.stats);
-				Logger.debug('request user data was called', 'MenuFlowManager');
-			}
-
-			// Request game history from backend
-			let historyData: { success: boolean,  message: string, history: GameHistoryEntry[] }
-			historyData = await sendGET("history", [`username=${user.username}`]);
-			if (!historyData.success) {
-				console.log(`GET request failed: ${ historyData.message }`);
-			}
-			else {
-				dashboardManager.renderGameHistory(historyData.history);
-				Logger.debug('request user game history was called', 'MenuFlowManager');
-			}
-			
-			// Show dashboard panel
-			Logger.info('Navigating to dashboard...', 'MenuFlowManager');
-			appStateManager.navigateTo(AppState.STATS_DASHBOARD);
-		});
-	}
-
-	// ========================================
-	// AI DIFFICULTY MANAGEMENT
-	// ========================================
-
-	private updateAIDifficulty(direction: 'next' | 'previous'): void {
-		const len = Object.keys(AiDifficulty).length / 2;
-		if (direction === 'next')
-			this.currentAiDifficultyIndex = (this.currentAiDifficultyIndex + 1) % len;
-		else
-			this.currentAiDifficultyIndex = (this.currentAiDifficultyIndex - 1 + len) % len;
-
-		uiManager.updateAIDifficultyDisplay(this.currentAiDifficultyIndex);
-	}
-
-	// ========================================
-	// TOURNAMENT SIZE MANAGEMENT
-	// ========================================
-
-	private updateTournamentSize(isOnline: boolean, direction: 'next' | 'previous' | 'reset'): void {
-		const currentIndex = isOnline ? this.currentOnlineTournamentIndex : this.currentTournamentIndex;
-		const currentSizeIndex = this.tournamentSizes.indexOf(currentIndex as 4 | 8 | 16);
->>>>>>> fc059f70
-		
-// 		let newSizeIndex: number;
-// 		if (direction === 'next')
-// 			newSizeIndex = (currentSizeIndex + 1) % this.tournamentSizes.length;
-// 		else if (direction == 'previous')
-// 			newSizeIndex = (currentSizeIndex - 1 + this.tournamentSizes.length) % this.tournamentSizes.length;
-// 		else
-// 			newSizeIndex = currentSizeIndex;
-		
-// 		const newSize = this.tournamentSizes[newSizeIndex];
-		
-// 		if (isOnline) {
-// 			this.currentOnlineTournamentIndex = newSize;
-// 			uiManager.updateOnlineTournamentSizeDisplay(this.currentOnlineTournamentIndex);
-// 		} else {
-// 			this.currentTournamentIndex = newSize;
-// 			uiManager.updateTournamentSizeDisplay(this.currentTournamentIndex);
-// 		}
-// 	}
-
-// 	// ========================================
-// 	// VIEW MODE MANAGEMENT
-// 	// ========================================
-// 	private setViewMode(viewMode: ViewMode): void {
-// 		this.selectedViewMode = viewMode;
-// 		uiManager.updateViewModeButtonStyles(this.selectedViewMode)
-// 		// this.updateViewModeButtonStyles();
-// 	}
-
-// 	// private updateViewModeButtonStyles(): void {
-//     //     const classicBtn = requireElementById<HTMLButtonElement>(EL.BUTTONS.VIEW_MODE_CLASSIC);
-//     //     const immersiveBtn = requireElementById<HTMLButtonElement>(EL.BUTTONS.VIEW_MODE_IMMERSIVE);
-//     //     const t = getCurrentTranslation();
-
-//     //     // Reset both buttons to inactive state
-//     //     classicBtn.className = "bg-transparent text-light-green font-poppins-semibold text-lg px-4 py-3 transition-colors duration-200 border border-light-green rounded-sm min-w-[120px]";
-//     //     immersiveBtn.className = "bg-transparent text-light-green font-poppins-semibold text-lg px-4 py-3 transition-colors duration-200 border border-light-green rounded-sm min-w-[120px]";
-        
-//     //     // Set active button style
-//     //     if (this.selectedViewMode === ViewMode.MODE_2D) {
-//     //         classicBtn.className = "bg-orange text-blue-background font-poppins-semibold text-lg px-4 py-3 transition-colors duration-200 border border-orange rounded-sm min-w-[120px]";
-//     //     } else {
-//     //         immersiveBtn.className = "bg-orange text-blue-background font-poppins-semibold text-lg px-4 py-3 transition-colors duration-200 border border-orange rounded-sm min-w-[120px]";
-//     //     }
-//     // }
-// }
-
-// export const menuFlowManager = new MenuFlowManager();+// import { Logger } from '../utils/LogManager.js';
+// import { GameMode, ViewMode, AppState, AiDifficulty } from '../shared/constants.js';
+// import { uiManager } from '../ui/UIManager.js';
+// import { authManager } from './AuthManager.js';
+// import { getCurrentTranslation } from '../translations/translations.js';
+// import { dashboardManager } from './DashboardManager.js';
+// import { appStateManager } from './AppStateManager.js';
+// import { EL, requireElementById} from '../ui/elements.js';
+// import { GameConfigFactory } from '../engine/GameConfig.js';
+// import { sendGET } from './HTTPRequests.js';
+// import { UserStats, GameHistoryEntry } from '../shared/types.js';
+
+// /**
+//  * Manages the selection and initialization of game modes and view modes for the application.
+//  * 
+//  * Implements the singleton pattern to ensure a single instance throughout the app.
+//  * Handles UI state, event listeners, and game starting logic.
+//  */
+// export class MenuFlowManager {
+// 	private static instance: MenuFlowManager;
+// 	private selectedViewMode: ViewMode = ViewMode.MODE_2D;
+// 	private selectedGameMode: GameMode | null = null;
+// 	// private currentViewModeIndex = 0;
+// 	private currentAiDifficultyIndex: AiDifficulty = AiDifficulty.EASY;
+// 	private currentTournamentIndex: number = 4;
+// 	private currentOnlineTournamentIndex: number = 4;
+// 	private isCollectingPlayerNames = false;
+// 	private playerIndex: number = 0;
+// 	private playerNames: string[] = [];
+// 	private maxPlayersNeeded: number = 0;
+
+// 	private readonly gameModeConfigs = {
+// 		[GameMode.SINGLE_PLAYER]: {
+// 			requiresAuth: false,
+// 			requiresSetup: true,
+// 			availableOfflineOnly: false
+// 		},
+// 		[GameMode.TWO_PLAYER_LOCAL]: {
+// 			requiresAuth: false,
+// 			requiresSetup: true,
+// 			availableOfflineOnly: true,
+// 			errorMessage: 'Local mode not available for logged-in users'
+// 		},
+// 		[GameMode.TWO_PLAYER_REMOTE]: {
+// 			requiresAuth: true,
+// 			requiresSetup: false,
+// 			availableOfflineOnly: false
+// 		},
+// 		[GameMode.TOURNAMENT_LOCAL]: {
+// 			requiresAuth: false,
+// 			requiresSetup: true,
+// 			availableOfflineOnly: true,
+// 			errorMessage: 'Local tournament not available for logged-in users'
+// 		},
+// 		[GameMode.TOURNAMENT_REMOTE]: {
+// 			requiresAuth: true,
+// 			requiresSetup: false,
+// 			availableOfflineOnly: false
+// 		}
+// 	} as const;
+
+// 	private readonly tournamentSizes = [4, 8, 16] as const;
+
+// 	static getInstance(): MenuFlowManager {
+// 		if (!MenuFlowManager.instance)
+// 			MenuFlowManager.instance = new MenuFlowManager();
+// 		return MenuFlowManager.instance;
+// 	}
+
+//     static initialize(): void {
+//         // Ensure DOM is fully loaded before initializing
+//         if (document.readyState === 'loading') {
+//             document.addEventListener('DOMContentLoaded', () => {
+//                 const menuFlowManager = MenuFlowManager.getInstance();
+//                 menuFlowManager.setupEventListeners();
+// 				menuFlowManager.updateViewModeButtonStyles();
+//             });
+//         } else {
+//             // DOM is already loaded
+//             const menuFlowManager = MenuFlowManager.getInstance();
+//             menuFlowManager.setupEventListeners();
+// 			menuFlowManager.updateViewModeButtonStyles();
+//         }
+//     }
+
+// 	// ========================================
+// 	// EVENT LISTENERS SETUP
+// 	// ========================================
+
+//     private setupEventListeners(): void {
+//         try {
+//             // Setup navigation listeners (includes view mode, difficulty, and tournament navigation)
+//             this.setupNavigationListeners();
+            
+//             // Game mode selection buttons
+//             this.setupGameModeButtons();
+//             this.setupPlayerSetupListeners();
+//             this.showDashboard();
+            
+//             // Initialize UI displays
+//             uiManager.updateAIDifficultyDisplay(this.currentAiDifficultyIndex);
+//             uiManager.updateTournamentSizeDisplay(this.currentTournamentIndex);
+// 			this.updateTournamentSize(false, 'reset');
+// 			this.updateTournamentSize(true, 'reset');
+//             uiManager.updateOnlineTournamentSizeDisplay(this.currentOnlineTournamentIndex);
+            
+//         } catch (error) {
+//             console.error(`Failed to setup event listeners: ${error}`, 'MenuFlowManager');
+//         }
+//     }
+
+// 	private setupNavigationListeners(): void {
+// 		try {
+// 			const elements = {
+// 				viewModeClassic: requireElementById<HTMLButtonElement>(EL.BUTTONS.VIEW_MODE_CLASSIC),
+// 				viewModeImmersive: requireElementById<HTMLButtonElement>(EL.BUTTONS.VIEW_MODE_IMMERSIVE),
+// 				backBtn: requireElementById<HTMLButtonElement>(EL.BUTTONS.DASHBOARD_BACK),
+// 				soloDifficultyBack: requireElementById<HTMLButtonElement>(EL.BUTTONS.SOLO_DIFFICULTY_BACK),
+// 				soloDifficultyForward: requireElementById<HTMLButtonElement>(EL.BUTTONS.SOLO_DIFFICULTY_FORWARD),
+// 				tournamentNumberBack: requireElementById<HTMLButtonElement>(EL.BUTTONS.TOURNAMENT_NUMBER_BACK),
+// 				tournamentNumberForward: requireElementById<HTMLButtonElement>(EL.BUTTONS.TOURNAMENT_NUMBER_FORWARD),
+// 				tournamentOnlineNumberBack: requireElementById<HTMLButtonElement>(EL.BUTTONS.TOURNAMENT_ONLINE_NUMBER_BACK),
+// 				tournamentOnlineNumberForward: requireElementById<HTMLButtonElement>(EL.BUTTONS.TOURNAMENT_ONLINE_NUMBER_FORWARD)
+// 			};
+	
+// 			// View mode navigation
+// 			elements.viewModeClassic.addEventListener('click', () => {
+//                 this.setViewMode(ViewMode.MODE_2D);
+//             });
+//             elements.viewModeImmersive.addEventListener('click', () => {
+//                 this.setViewMode(ViewMode.MODE_3D);
+//             });
+			
+// 			// Dashboard back button
+// 			elements.backBtn.addEventListener('click', () => { 
+// 				appStateManager.navigateTo(AppState.MAIN_MENU);
+// 			});
+			
+// 			// AI difficulty navigation
+// 			elements.soloDifficultyBack.addEventListener('click', () => {
+// 				this.updateAIDifficulty('previous');
+// 			});
+// 			elements.soloDifficultyForward.addEventListener('click', () => {
+// 				this.updateAIDifficulty('next');
+// 			});
+			
+// 			// Tournament size navigation
+// 			elements.tournamentNumberBack.addEventListener('click', () => {
+// 				this.updateTournamentSize(false, 'previous');
+// 			});
+// 			elements.tournamentNumberForward.addEventListener('click', () => {
+// 				this.updateTournamentSize(false, 'next');
+// 			});
+// 			elements.tournamentOnlineNumberBack.addEventListener('click', () => {
+// 				this.updateTournamentSize(true, 'previous');
+// 			});
+// 			elements.tournamentOnlineNumberForward.addEventListener('click', () => {
+// 				this.updateTournamentSize(true, 'next');
+// 			});
+			
+// 		} catch (error) {
+// 			console.error(`Failed to setup navigation listeners: ${error}`, 'MenuFlowManager');
+// 		}
+// 	}
+
+// 	private setupGameModeButtons(): void {
+// 		Object.entries(this.gameModeConfigs).forEach(([gameMode, config]) => {
+// 			this.setupGameModeHandler(gameMode as GameMode, config);
+// 		});
+
+// 		const backButton = requireElementById<HTMLButtonElement>(EL.BUTTONS.MODE_BACK);
+// 		backButton.addEventListener('click', () => this.handleBack(AppState.MAIN_MENU));
+// 	}
+	
+// 	private handleBack(target: AppState): void {
+// 		this.isCollectingPlayerNames = false;
+// 		// this.playerIndex = 0;
+// 		// this.playerNames = [];
+// 		this.selectedGameMode = null;
+
+// 		appStateManager.navigateTo(target);
+// 	}
+
+// 	// ========================================
+// 	// GAME MODE HANDLERS
+// 	// ========================================
+
+// 	private setupGameModeHandler(gameMode: GameMode, config: {
+// 		requiresAuth: boolean; 
+// 		requiresSetup: boolean; 
+// 		availableOfflineOnly: boolean; 
+// 		errorMessage?: string;
+// 	}) {
+// 		const button = requireElementById<HTMLButtonElement>(gameMode);
+
+// 		button.addEventListener('click', async () => {
+// 			if (config.availableOfflineOnly && authManager.isUserAuthenticated()) {
+// 				alert(config.errorMessage || 'This mode is not available for logged-in users.');
+// 				return;
+// 			}
+
+// 			if (config.requiresAuth && !authManager.isUserAuthenticated()) {
+// 				const t = getCurrentTranslation();
+// 				alert(t.loginRequired);
+// 				return;
+// 			}
+
+// 			this.selectedGameMode = gameMode;
+
+// 			if (config.requiresSetup && !authManager.isUserAuthenticated()) {
+// 				this.beginPlayerCollection(gameMode);
+// 				appStateManager.navigateTo(AppState.PLAYER_SETUP);
+// 			} else {
+// 				await this.startGameWithCurrentConfig();
+// 			}
+// 		});
+// 	}
+
+// 	private beginPlayerCollection(gameMode: GameMode): void {
+// 		this.isCollectingPlayerNames = true;
+// 		this.playerIndex = 0;
+// 		this.playerNames = [];
+		
+// 		this.maxPlayersNeeded = this.getMaxPlayers(gameMode);
+		
+// 		this.updatePlayerCollectionUI();
+// 	}
+
+// 	private getMaxPlayers(gameMode: GameMode): number {
+// 		switch (gameMode) {
+// 			case GameMode.SINGLE_PLAYER: return 1;
+// 			case GameMode.TWO_PLAYER_LOCAL: return 2;
+// 			case GameMode.TOURNAMENT_LOCAL: return this.currentTournamentIndex;
+// 			default: return 1;
+// 		}
+// 	}
+
+// 	// ========================================
+// 	// PLAYER COLLECTION MANAGEMENT
+// 	// ========================================
+
+// 	private updatePlayerCollectionUI(): void {
+// 		const currentPlayer = this.playerIndex + 1;
+// 		const isLastPlayer = currentPlayer >= this.maxPlayersNeeded;
+// 		const t = getCurrentTranslation();
+
+// 		const label = requireElementById<HTMLLabelElement>(EL.PLAYER_COLLECTION.LABEL);
+// 		const input = requireElementById<HTMLInputElement>(EL.PLAYER_COLLECTION.INPUT);
+// 		const nextButton = requireElementById<HTMLButtonElement>(EL.BUTTONS.START_GAME);
+// 		const addCpuButton = requireElementById<HTMLButtonElement>(EL.PLAYER_COLLECTION.ADD_CPU);
+
+// 		label.textContent = `${t.playerName} ${currentPlayer}`;
+// 		nextButton.textContent = isLastPlayer ? t.startGame : t.next;
+
+// 		if (this.selectedGameMode === GameMode.TOURNAMENT_LOCAL) {
+// 			const canAddCpu = this.playerNames.length >= this.getMinPlayersForCpu();
+// 			addCpuButton.style.display = 'block';
+// 			addCpuButton.style.opacity = canAddCpu ? '1' : '0.5';
+// 			addCpuButton.disabled = !canAddCpu;
+// 		} else {
+// 			addCpuButton.style.display = 'none';
+// 		}
+
+// 		input.value = '';
+// 		input.focus();
+
+// 		// Setup input handling for Enter key
+// 		input.onkeydown = (e: KeyboardEvent) => {
+// 			if (e.key === 'Enter') {
+// 				e.preventDefault();
+// 				this.handlePlayerInputSubmission();
+// 			}
+// 		};
+// 	}
+
+// 	private handlePlayerInputSubmission(): void {
+// 		const input = requireElementById<HTMLInputElement>(EL.PLAYER_COLLECTION.INPUT);
+// 		const name = (input?.value ?? '').trim();
+		
+// 		if (!name) {
+// 			input?.focus();
+// 			return;
+// 		}
+
+// 		// Check duplicate
+// 		if (this.playerNames.includes(name)) {
+// 			alert('Name already used. Choose different name.');
+// 			if (input) {
+// 				input.value = '';
+// 				input.focus();
+// 			}
+// 			return;
+// 		}
+
+// 		this.playerNames.push(name);
+// 		this.playerIndex++;
+
+// 		if (this.playerIndex >= this.maxPlayersNeeded) {
+// 			this.finishPlayerCollection();
+// 			return;
+// 		}
+
+// 		this.updatePlayerCollectionUI();
+// 	}
+
+// 	private getMinPlayersForCpu(): number {
+// 		if (this.selectedGameMode !== GameMode.TOURNAMENT_LOCAL) return 0;
+		
+// 		switch (this.currentTournamentIndex) {
+// 			case 4: return 3;
+// 			case 8: return 5;
+// 			case 16: return 9;
+// 			default: return Math.floor(this.currentTournamentIndex / 2) + 1;
+// 		}
+// 	}
+
+// 	private async finishPlayerCollection(): Promise<void> {
+// 		GameConfigFactory.setPlayers(this.playerNames);
+// 		this.isCollectingPlayerNames = false;
+// 		await this.startGameWithCurrentConfig();
+// 	}
+
+// 	// ========================================
+// 	// PLAYER SETUP MANAGEMENT
+// 	// ========================================
+
+// 	private setupPlayerSetupListeners(): void {
+// 		const setupBack = requireElementById<HTMLButtonElement>(EL.BUTTONS.SETUP_BACK);
+// 		const startGame = requireElementById<HTMLButtonElement>(EL.BUTTONS.START_GAME);
+// 		const addCpu = requireElementById<HTMLInputElement>(EL.PLAYER_COLLECTION.ADD_CPU);
+
+// 		setupBack.addEventListener('click', () => this.handleBack(AppState.GAME_MODE));
+// 		startGame.addEventListener('click', () => this.handleStartGame());
+
+// 		if (addCpu) {
+// 			addCpu.addEventListener('click', () => {
+// 				if (this.isCollectingPlayerNames && this.selectedGameMode === GameMode.TOURNAMENT_LOCAL) {
+		
+// 					const minPlayers = this.getMinPlayersForCpu();
+// 					if (this.playerNames.length < minPlayers) {
+// 						alert(`Need at least ${minPlayers} players to add CPU.`);
+// 						return;
+// 					}
+// 					this.finishPlayerCollection();
+// 				}
+// 			});
+// 		}
+// 	}
+
+// 	private async handleStartGame(): Promise<void> {
+// 		if (this.selectedGameMode === null) return;
+
+// 		if (this.isCollectingPlayerNames) {
+// 			this.handlePlayerInputSubmission();
+// 			return;
+// 		}
+
+// 		if (!GameConfigFactory.validatePlayerSetup(this.selectedGameMode)) {
+// 			const t = getCurrentTranslation();
+// 			alert(t.pleaseFilllAllFields);
+// 			return;
+// 		}
+
+// 		await this.startGameWithCurrentConfig();
+// 	}
+
+// 	// ========================================
+// 	// GAME START CONFIGURATION
+// 	// ========================================
+
+// 	private getTournamentCapacity(): number | undefined {
+// 		if (this.selectedGameMode === GameMode.TOURNAMENT_REMOTE)
+// 			return this.currentOnlineTournamentIndex;
+// 		if (this.selectedGameMode === GameMode.TOURNAMENT_LOCAL)
+// 			return this.currentTournamentIndex;
+// 		return undefined;
+// 	}
+
+// 	private async startGameWithCurrentConfig(): Promise<void> {
+// 		await appStateManager.startGameWithMode(
+// 			this.selectedViewMode,
+// 			this.selectedGameMode!,
+// 			this.currentAiDifficultyIndex,
+// 			this.getTournamentCapacity()
+// 		);
+// 	}
+
+// 	// ========================================
+// 	// DASHBOARD MANAGEMENT
+// 	// ========================================
+
+// 	private async showDashboard() {
+// 		Logger.debug('Dashboard button element', 'MenuFlowManager', EL.BUTTONS.DASHBOARD);
+// 		const dashboardBtn = requireElementById<HTMLButtonElement>(EL.BUTTONS.DASHBOARD);
+// 		Logger.debug('Attaching dashboard click handler', 'MenuFlowManager');
+// 		dashboardBtn?.addEventListener('click', async () => {
+// 			Logger.debug('Dashboard clicked', 'MenuFlowManager');
+// 			if (!authManager.isUserAuthenticated()) {
+// 				Logger.warn('authManager is not authenticated, returning', 'MenuFlowManager');
+// 				return;
+// 			}
+// 			const user = authManager.getCurrentUser();
+// 			if (!user) {
+// 				Logger.warn('user is null, returning', 'MenuFlowManager');
+// 				return;
+// 			}
+// 			dashboardManager.clear();
+// 			Logger.debug('clearing the dashboard', 'MenuFlowManager');
+			
+// 			// Request new stats from backend
+// 			let statsData: { success: boolean, message: string, stats: UserStats };
+// 			statsData = await sendGET("stats", [`username=${user.username}`]);
+// 			if (!statsData.success) {
+// 				console.log(`GET request failed: ${ statsData.message }`);
+// 			}
+// 			else {
+// 				dashboardManager.renderUserStats(statsData.stats);
+// 				Logger.debug('request user data was called', 'MenuFlowManager');
+// 			}
+
+// 			// Request game history from backend
+// 			let historyData: { success: boolean,  message: string, history: GameHistoryEntry[] }
+// 			historyData = await sendGET("history", [`username=${user.username}`]);
+// 			if (!historyData.success) {
+// 				console.log(`GET request failed: ${ historyData.message }`);
+// 			}
+// 			else {
+// 				dashboardManager.renderGameHistory(historyData.history);
+// 				Logger.debug('request user game history was called', 'MenuFlowManager');
+// 			}
+			
+// 			// Show dashboard panel
+// 			Logger.info('Navigating to dashboard...', 'MenuFlowManager');
+// 			appStateManager.navigateTo(AppState.STATS_DASHBOARD);
+// 		});
+// 	}
+
+// 	// ========================================
+// 	// AI DIFFICULTY MANAGEMENT
+// 	// ========================================
+
+// 	private updateAIDifficulty(direction: 'next' | 'previous'): void {
+// 		const len = Object.keys(AiDifficulty).length / 2;
+// 		if (direction === 'next')
+// 			this.currentAiDifficultyIndex = (this.currentAiDifficultyIndex + 1) % len;
+// 		else
+// 			this.currentAiDifficultyIndex = (this.currentAiDifficultyIndex - 1 + len) % len;
+
+// 		uiManager.updateAIDifficultyDisplay(this.currentAiDifficultyIndex);
+// 	}
+
+// 	// ========================================
+// 	// TOURNAMENT SIZE MANAGEMENT
+// 	// ========================================
+
+// 	private updateTournamentSize(isOnline: boolean, direction: 'next' | 'previous' | 'reset'): void {
+// 		const currentIndex = isOnline ? this.currentOnlineTournamentIndex : this.currentTournamentIndex;
+// 		const currentSizeIndex = this.tournamentSizes.indexOf(currentIndex as 4 | 8 | 16);
+		
+// 		let newSizeIndex: number;
+// 		if (direction === 'next')
+// 			newSizeIndex = (currentSizeIndex + 1) % this.tournamentSizes.length;
+// 		else if (direction == 'previous')
+// 			newSizeIndex = (currentSizeIndex - 1 + this.tournamentSizes.length) % this.tournamentSizes.length;
+// 		else
+// 			newSizeIndex = currentSizeIndex;
+		
+// 		const newSize = this.tournamentSizes[newSizeIndex];
+		
+// 		if (isOnline) {
+// 			this.currentOnlineTournamentIndex = newSize;
+// 			uiManager.updateOnlineTournamentSizeDisplay(this.currentOnlineTournamentIndex);
+// 		} else {
+// 			this.currentTournamentIndex = newSize;
+// 			uiManager.updateTournamentSizeDisplay(this.currentTournamentIndex);
+// 		}
+// 	}
+
+// 	// ========================================
+// 	// VIEW MODE MANAGEMENT
+// 	// ========================================
+// 	    private setViewMode(viewMode: ViewMode): void {
+// 			this.selectedViewMode = viewMode;
+//         	this.updateViewModeButtonStyles();
+// 		}
+
+// 	private updateViewModeButtonStyles(): void {
+//         const classicBtn = requireElementById<HTMLButtonElement>(EL.BUTTONS.VIEW_MODE_CLASSIC);
+//         const immersiveBtn = requireElementById<HTMLButtonElement>(EL.BUTTONS.VIEW_MODE_IMMERSIVE);
+//         const t = getCurrentTranslation();
+
+//         // Reset both buttons to inactive state
+//         classicBtn.className = "bg-transparent text-light-green font-poppins-semibold text-lg px-4 py-3 transition-colors duration-200 border border-light-green rounded-sm min-w-[120px]";
+//         immersiveBtn.className = "bg-transparent text-light-green font-poppins-semibold text-lg px-4 py-3 transition-colors duration-200 border border-light-green rounded-sm min-w-[120px]";
+        
+//         // Set active button style
+//         if (this.selectedViewMode === ViewMode.MODE_2D) {
+//             classicBtn.className = "bg-orange text-blue-background font-poppins-semibold text-lg px-4 py-3 transition-colors duration-200 border border-orange rounded-sm min-w-[120px]";
+//         } else {
+//             immersiveBtn.className = "bg-orange text-blue-background font-poppins-semibold text-lg px-4 py-3 transition-colors duration-200 border border-orange rounded-sm min-w-[120px]";
+//         }
+//     }
+// }
+
+// export const menuFlowManager = new MenuFlowManager;