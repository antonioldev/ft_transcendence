--- conflicted
+++ resolved
@@ -1,589 +1,481 @@
-import { Logger } from '../utils/LogManager.js';
-import { GameMode, ViewMode, AppState, AiDifficulty } from '../shared/constants.js';
-import { uiManager } from '../ui/UIManager.js';
-import { authManager } from './AuthManager.js';
-import { getCurrentTranslation } from '../translations/translations.js';
-import { dashboardManager } from './DashboardManager.js';
-import { webSocketClient } from './WebSocketClient.js';
-import { appStateManager } from './AppStateManager.js';
-import { EL, requireElementById} from '../ui/elements.js';
-import { GameConfigFactory } from '../engine/GameConfig.js';
-
-/**
- * Manages the selection and initialization of game modes and view modes for the application.
- * 
- * Implements the singleton pattern to ensure a single instance throughout the app.
- * Handles UI state, event listeners, and game starting logic.
- */
-export class MenuFlowManager {
-	private static instance: MenuFlowManager;
-	private selectedViewMode: ViewMode = ViewMode.MODE_2D;
-	private selectedGameMode: GameMode | null = null;
-	// private currentViewModeIndex = 0;
-	private currentAiDifficultyIndex: AiDifficulty = AiDifficulty.EASY;
-	private currentTournamentIndex: number = 4;
-	private currentOnlineTournamentIndex: number = 4;
-	private isCollectingPlayerNames = false;
-	private playerIndex: number = 0;
-	private playerNames: string[] = [];
-	private maxPlayersNeeded: number = 0;
-
-	private readonly gameModeConfigs = {
-		[GameMode.SINGLE_PLAYER]: {
-			requiresAuth: false,
-			requiresSetup: true,
-			availableOfflineOnly: false
-		},
-		[GameMode.TWO_PLAYER_LOCAL]: {
-			requiresAuth: false,
-			requiresSetup: true,
-			availableOfflineOnly: true,
-			errorMessage: 'Local mode not available for logged-in users'
-		},
-		[GameMode.TWO_PLAYER_REMOTE]: {
-			requiresAuth: true,
-			requiresSetup: false,
-			availableOfflineOnly: false
-		},
-		[GameMode.TOURNAMENT_LOCAL]: {
-			requiresAuth: false,
-			requiresSetup: true,
-			availableOfflineOnly: true,
-			errorMessage: 'Local tournament not available for logged-in users'
-		},
-		[GameMode.TOURNAMENT_REMOTE]: {
-			requiresAuth: true,
-			requiresSetup: false,
-			availableOfflineOnly: false
-		}
-	} as const;
-
-	private readonly tournamentSizes = [4, 8, 16] as const;
-
-	static getInstance(): MenuFlowManager {
-		if (!MenuFlowManager.instance)
-			MenuFlowManager.instance = new MenuFlowManager();
-		return MenuFlowManager.instance;
-	}
-
-    static initialize(): void {
-        // Ensure DOM is fully loaded before initializing
-        if (document.readyState === 'loading') {
-            document.addEventListener('DOMContentLoaded', () => {
-                const menuFlowManager = MenuFlowManager.getInstance();
-                menuFlowManager.setupEventListeners();
-            });
-        } else {
-            // DOM is already loaded
-            const menuFlowManager = MenuFlowManager.getInstance();
-            menuFlowManager.setupEventListeners();
-        }
-    }
-
-	// ========================================
-	// EVENT LISTENERS SETUP
-	// ========================================
-
-    private setupEventListeners(): void {
-        // View mode navigation controls - with defensive checks
-        try {
-            const viewModeBack = requireElementById(EL.BUTTONS.VIEW_MODE_BACK);
-            const viewModeForward = requireElementById(EL.BUTTONS.VIEW_MODE_FORWARD);
-            const backBtn = requireElementById(EL.BUTTONS.DASHBOARD_BACK);
-            const soloDifficultyBack = requireElementById(EL.BUTTONS.SOLO_DIFFICULTY_BACK);
-            const soloDifficultyForward = requireElementById(EL.BUTTONS.SOLO_DIFFICULTY_FORWARD);
-
-            viewModeBack.addEventListener('click', () => this.previousViewMode());
-            viewModeForward.addEventListener('click', () => this.nextViewMode());
-            backBtn.addEventListener('click', () => { appStateManager.navigateTo(AppState.MAIN_MENU);});
-            soloDifficultyBack.addEventListener('click', () => this.previousAIDifficulty());
-            soloDifficultyForward.addEventListener('click', () => this.nextAIDifficulty());
-
-            uiManager.updateAIDifficultyDisplay(this.currentAiDifficultyIndex);
-        } catch (error) {
-            Logger.error(`Failed to setup basic event listeners: ${error}`, 'MenuFlowManager');
-        }
-
-        // Game mode selection buttons
-        this.setupGameModeButtons();
-        this.setupPlayerSetupListeners();
-        this.showDashboard();
-    }
-
-<<<<<<< HEAD
-	private setupNavigationListeners(): void {
-		const elements = {
-			viewModeBack: requireElementById<HTMLButtonElement>(EL.BUTTONS.VIEW_MODE_BACK),
-			viewModeForward: requireElementById<HTMLButtonElement>(EL.BUTTONS.VIEW_MODE_FORWARD),
-			backBtn: requireElementById<HTMLButtonElement>(EL.BUTTONS.DASHBOARD_BACK),
-			soloDifficultyBack: requireElementById<HTMLButtonElement>(EL.BUTTONS.SOLO_DIFFICULTY_BACK),
-			soloDifficultyForward: requireElementById<HTMLButtonElement>(EL.BUTTONS.SOLO_DIFFICULTY_FORWARD),
-			tournamentNumberBack: requireElementById<HTMLButtonElement>(EL.BUTTONS.TOURNAMENT_NUMBER_BACK),
-			tournamentNumberForward: requireElementById<HTMLButtonElement>(EL.BUTTONS.TOURNAMENT_NUMBER_FORWARD),
-			tournamentOnlineNumberBack: requireElementById<HTMLButtonElement>(EL.BUTTONS.TOURNAMENT_ONLINE_NUMBER_BACK),
-			tournamentOnlineNumberForward: requireElementById<HTMLButtonElement>(EL.BUTTONS.TOURNAMENT_ONLINE_NUMBER_FORWARD)
-		};
-		
-		elements.soloDifficultyBack.addEventListener('click', () => this.updateAIDifficulty('previous'));
-		elements.soloDifficultyForward.addEventListener('click', () => this.updateAIDifficulty('next'));
-		elements.viewModeBack.addEventListener('click', () => this.updateViewMode());
-		elements.viewModeForward.addEventListener('click', () => this.updateViewMode());
-		elements.tournamentNumberBack.addEventListener('click', () => this.updateTournamentSize(false, 'previous'));
-		elements.tournamentNumberForward.addEventListener('click', () => this.updateTournamentSize(false, 'next'));
-		elements.tournamentOnlineNumberBack.addEventListener('click', () => this.updateTournamentSize(true, 'previous'));
-		elements.tournamentOnlineNumberForward.addEventListener('click', () => this.updateTournamentSize(true, 'next'));
-
-		uiManager.updateAIDifficultyDisplay(this.currentAiDifficultyIndex);
-	}
-
-	private setupGameModeButtons(): void {
-		Object.entries(this.gameModeConfigs).forEach(([gameMode, config]) => {
-			this.setupGameModeHandler(gameMode as GameMode, config);
-		});
-
-		const backButton = requireElementById<HTMLButtonElement>(EL.BUTTONS.MODE_BACK);
-		backButton.addEventListener('click', () => this.handleBack(AppState.MAIN_MENU));
-	}
-	
-	private handleBack(target: AppState): void {
-		this.isCollectingPlayerNames = false;
-		// this.playerIndex = 0;
-		// this.playerNames = [];
-		this.selectedGameMode = null;
-
-		appStateManager.navigateTo(target);
-	}
-
-	// ========================================
-	// GAME MODE HANDLERS
-	// ========================================
-
-	private setupGameModeHandler(gameMode: GameMode, config: {
-		requiresAuth: boolean; 
-		requiresSetup: boolean; 
-		availableOfflineOnly: boolean; 
-		errorMessage?: string;
-	}) {
-		const button = requireElementById<HTMLButtonElement>(gameMode);
-
-		button.addEventListener('click', async () => {
-			if (config.availableOfflineOnly && authManager.isUserAuthenticated()) {
-				alert(config.errorMessage || 'This mode is not available for logged-in users.');
-				return;
-			}
-
-			if (config.requiresAuth && !authManager.isUserAuthenticated()) {
-				const t = getCurrentTranslation();
-				alert(t.loginRequired);
-				return;
-			}
-
-			this.selectedGameMode = gameMode;
-
-			if (config.requiresSetup && !authManager.isUserAuthenticated()) {
-				this.beginPlayerCollection(gameMode);
-				appStateManager.navigateTo(AppState.PLAYER_SETUP);
-				uiManager.showSetupForm(EL.PLAYER_COLLECTION.FORM);
-			} else {
-				await this.startGameWithCurrentConfig();
-			}
-		});
-	}
-
-	private beginPlayerCollection(gameMode: GameMode): void {
-		this.isCollectingPlayerNames = true;
-		this.playerIndex = 0;
-		this.playerNames = [];
-		
-		this.maxPlayersNeeded = this.getMaxPlayers(gameMode);
-		
-		this.updatePlayerCollectionUI();
-	}
-
-	private getMaxPlayers(gameMode: GameMode): number {
-		switch (gameMode) {
-			case GameMode.SINGLE_PLAYER: return 1;
-			case GameMode.TWO_PLAYER_LOCAL: return 2;
-			case GameMode.TOURNAMENT_LOCAL: return this.currentTournamentIndex;
-			default: return 1;
-		}
-	}
-
-	// ========================================
-	// PLAYER COLLECTION MANAGEMENT
-	// ========================================
-
-	private updatePlayerCollectionUI(): void {
-		const currentPlayer = this.playerIndex + 1;
-		const isLastPlayer = currentPlayer >= this.maxPlayersNeeded;
-		const t = getCurrentTranslation();
-		const label = requireElementById<HTMLLabelElement>(EL.PLAYER_COLLECTION.LABEL);
-		const input = requireElementById<HTMLInputElement>(EL.PLAYER_COLLECTION.INPUT);
-		const nextButton = requireElementById<HTMLButtonElement>(EL.BUTTONS.START_GAME);
-		const addCpuButton = requireElementById<HTMLButtonElement>(EL.PLAYER_COLLECTION.ADD_CPU);
-
-		label.textContent = `${t.playerName} ${currentPlayer}`;
-		nextButton.textContent = isLastPlayer ? t.startGame : t.next;
-
-		if (this.selectedGameMode === GameMode.TOURNAMENT_LOCAL) {
-			const canAddCpu = this.playerNames.length >= this.getMinPlayersForCpu();
-			addCpuButton.style.display = 'block';
-			addCpuButton.style.opacity = canAddCpu ? '1' : '0.5';
-			addCpuButton.disabled = !canAddCpu;
-		} else {
-			addCpuButton.style.display = 'none';
-		}
-
-		input.value = '';
-		input.focus();
-	}
-
-	private setupPlayerInputHandling(): void {
-		const input = requireElementById<HTMLInputElement>(EL.PLAYER_COLLECTION.INPUT);
-		if (input) {
-			input.onkeydown = (e: KeyboardEvent) => {
-				if (e.key === 'Enter') {
-					e.preventDefault();
-					this.handlePlayerInputSubmission();
-				}
-			};
-		}
-	}
-
-	private handlePlayerInputSubmission(): void {
-		const input = requireElementById<HTMLInputElement>(EL.PLAYER_COLLECTION.INPUT);
-		const name = (input?.value ?? '').trim();
-		
-		if (!name) {
-			input?.focus();
-			return;
-		}
-
-		// Check duplicate
-		if (this.playerNames.includes(name)) {
-			alert('Name already used. Choose different name.');
-			if (input) {
-				input.value = '';
-				input.focus();
-			}
-			return;
-		}
-
-		this.playerNames.push(name);
-		this.playerIndex++;
-
-		if (this.playerIndex >= this.maxPlayersNeeded) {
-			this.finishPlayerCollection();
-			return;
-		}
-
-		this.updatePlayerCollectionUI();
-	}
-
-	private getMinPlayersForCpu(): number {
-		if (this.selectedGameMode !== GameMode.TOURNAMENT_LOCAL) return 0;
-		
-		switch (this.currentTournamentIndex) {
-			case 4: return 3;
-			case 8: return 5;
-			case 16: return 9;
-			default: return Math.floor(this.currentTournamentIndex / 2) + 1;
-		}
-	}
-
-	private async finishPlayerCollection(): Promise<void> {
-		GameConfigFactory.setPlayers(this.playerNames);
-		this.isCollectingPlayerNames = false;
-		await this.startGameWithCurrentConfig();
-	}
-
-	// ========================================
-	// PLAYER SETUP MANAGEMENT
-	// ========================================
-
-	private setupPlayerSetupListeners(): void {
-		const setupBack = requireElementById<HTMLButtonElement>(EL.BUTTONS.SETUP_BACK);
-		const startGame = requireElementById<HTMLButtonElement>(EL.BUTTONS.START_GAME);
-		const addCpu = requireElementById<HTMLInputElement>(EL.PLAYER_COLLECTION.ADD_CPU);
-
-		setupBack.addEventListener('click', () => this.handleBack(AppState.GAME_MODE));
-		startGame.addEventListener('click', () => this.handleStartGame());
-
-		if (addCpu) {
-			addCpu.addEventListener('click', () => {
-				if (this.isCollectingPlayerNames && this.selectedGameMode === GameMode.TOURNAMENT_LOCAL) {
-		
-					const minPlayers = this.getMinPlayersForCpu();
-					if (this.playerNames.length < minPlayers) {
-						alert(`Need at least ${minPlayers} players to add CPU.`);
-						return;
-					}
-					this.finishPlayerCollection();
-				}
-			});
-		}
-	}
-
-	private async handleStartGame(): Promise<void> {
-		if (this.selectedGameMode === null) return;
-
-		if (this.isCollectingPlayerNames) {
-			this.handlePlayerInputSubmission();
-			return;
-		}
-
-		if (!GameConfigFactory.validatePlayerSetup(this.selectedGameMode)) {
-			const t = getCurrentTranslation();
-			alert(t.pleaseFilllAllFields);
-			return;
-		}
-
-		await this.startGameWithCurrentConfig();
-	}
-
-	// ========================================
-	// GAME START CONFIGURATION
-	// ========================================
-
-	private getTournamentCapacity(): number | undefined {
-		if (this.selectedGameMode === GameMode.TOURNAMENT_REMOTE)
-			return this.currentOnlineTournamentIndex;
-		if (this.selectedGameMode === GameMode.TOURNAMENT_LOCAL)
-			return this.currentTournamentIndex;
-		return undefined;
-	}
-
-	private async startGameWithCurrentConfig(): Promise<void> {
-		await appStateManager.startGameWithMode(
-			this.selectedViewMode,
-			this.selectedGameMode!,
-			this.currentAiDifficultyIndex,
-			this.getTournamentCapacity()
-		);
-	}
-
-	// ========================================
-	// DASHBOARD MANAGEMENT
-	// ========================================
-
-	private showDashboard(): void {
-		Logger.debug('Dashboard button element', 'MenuFlowManager', EL.BUTTONS.DASHBOARD);
-		const dashboardBtn = requireElementById<HTMLButtonElement>(EL.BUTTONS.DASHBOARD);
-		Logger.debug('Attaching dashboard click handler', 'MenuFlowManager');
-		dashboardBtn?.addEventListener('click', () => {
-			Logger.debug('Dashboard clicked', 'MenuFlowManager');
-			if (!authManager.isUserAuthenticated()) {
-				Logger.warn('authManager is not authenticated, returning', 'MenuFlowManager');
-				return;
-			}
-			const user = authManager.getCurrentUser();
-			if (!user) {
-				Logger.warn('user is null, returning', 'MenuFlowManager');
-				return;
-			}
-			dashboardManager.clear();
-			// Request new stats from backend
-			Logger.debug('clearing the dashboard', 'MenuFlowManager');
-			webSocketClient.requestUserStats(user.username);
-			Logger.debug('request user data was called', 'MenuFlowManager');
-			webSocketClient.requestUserGameHistory(user.username);
-			Logger.debug('request user game history was called', 'MenuFlowManager');
-			// Show dashboard panel
-			Logger.info('Navigating to dashboard...', 'MenuFlowManager');
-			appStateManager.navigateTo(AppState.STATS_DASHBOARD);
-		});
-	}
-
-	// ========================================
-	// AI DIFFICULTY MANAGEMENT
-	// ========================================
-
-	private updateAIDifficulty(direction: 'next' | 'previous'): void {
-		const len = Object.keys(AiDifficulty).length / 2;
-		if (direction === 'next')
-			this.currentAiDifficultyIndex = (this.currentAiDifficultyIndex + 1) % len;
-		else
-			this.currentAiDifficultyIndex = (this.currentAiDifficultyIndex - 1 + len) % len;
-
-		uiManager.updateAIDifficultyDisplay(this.currentAiDifficultyIndex);
-	}
-
-	// ========================================
-	// TOURNAMENT SIZE MANAGEMENT
-	// ========================================
-
-	private updateTournamentSize(isOnline: boolean, direction: 'next' | 'previous'): void {
-		const currentIndex = isOnline ? this.currentOnlineTournamentIndex : this.currentTournamentIndex;
-		const currentSizeIndex = this.tournamentSizes.indexOf(currentIndex as 4 | 8 | 16);
-		
-		let newSizeIndex: number;
-		if (direction === 'next')
-			newSizeIndex = (currentSizeIndex + 1) % this.tournamentSizes.length;
-		else
-			newSizeIndex = (currentSizeIndex - 1 + this.tournamentSizes.length) % this.tournamentSizes.length;
-		
-		const newSize = this.tournamentSizes[newSizeIndex];
-		
-		if (isOnline) {
-			this.currentOnlineTournamentIndex = newSize;
-			uiManager.updateOnlineTournamentSizeDisplay(this.currentOnlineTournamentIndex);
-		} else {
-			this.currentTournamentIndex = newSize;
-			uiManager.updateTournamentSizeDisplay(this.currentTournamentIndex);
-		}
-	}
-
-	// ========================================
-	// VIEW MODE MANAGEMENT
-	// ========================================
-	private updateViewMode(): void {
-		const t = getCurrentTranslation();
-    
-		this.selectedViewMode = this.selectedViewMode === ViewMode.MODE_2D 
-			? ViewMode.MODE_3D 
-			: ViewMode.MODE_2D;
-		
-		const displayName = this.selectedViewMode === ViewMode.MODE_2D 
-			? t.classicMode 
-			: t.immersiveMode;
-		
-		uiManager.updateViewModeDisplay(displayName);
-	}
-=======
-    private setupGameModeButtons(): void {
-        this.setupGameModeHandler(GameMode.SINGLE_PLAYER, 'solo', {
-            requiresAuth: false,
-            requiresSetup: true,
-            availableOfflineOnly: false
-        });
-
-        this.setupGameModeHandler(GameMode.TWO_PLAYER_LOCAL, 'two-players', {
-            requiresAuth: false,
-            requiresSetup: true,
-            availableOfflineOnly: true,
-            errorMessage: 'Local mode not available for logged-in users'
-        });
-        
-        this.setupGameModeHandler(GameMode.TWO_PLAYER_REMOTE, 'two-players', {
-            requiresAuth: true,
-            requiresSetup: false,
-            availableOfflineOnly: false
-        });
-        
-        this.setupGameModeHandler(GameMode.TOURNAMENT_LOCAL, 'tournament', {
-            requiresAuth: false,
-            requiresSetup: true,
-            availableOfflineOnly: true,
-            errorMessage: 'Local tournament not available for logged-in users'
-        });
-        
-        this.setupGameModeHandler(GameMode.TOURNAMENT_REMOTE, 'tournament', {
-            requiresAuth: true,
-            requiresSetup: false,
-            availableOfflineOnly: false
-        });
-
-        const backButton = requireElementById(EL.BUTTONS.MODE_BACK);
-        backButton.addEventListener('click', () => {
-            this.handleModeBackButton();
-        });
-    }
-    
-    private handleModeBackButton(): void {
-        this.selectedGameMode = null;
-        console.log('Navigating to MAIN_MENU');
-        appStateManager.navigateTo(AppState.MAIN_MENU);
-    }
-
-    // ========================================
-    // GAME MODE HANDLERS
-    // ========================================
-
-    private setupGameModeHandler(gameMode: GameMode, form: string, config: {
-                requiresAuth: boolean; requiresSetup: boolean; availableOfflineOnly: boolean; errorMessage?: string;}) {
-        const button = requireElementById(gameMode);
-
-        button.addEventListener('click', async () => {
-            if (config.availableOfflineOnly && authManager.isUserAuthenticated()) {
-                alert(config.errorMessage || 'This mode is not available for logged-in users.');
-                return;
-            }
-
-            if (config.requiresAuth && !authManager.isUserAuthenticated()) {
-                const t = getCurrentTranslation();
-                alert(t.loginRequired);
-                return;
-            }
-
-            this.selectedGameMode = gameMode;
-
-            if (config.requiresSetup && !authManager.isUserAuthenticated()) {
-                appStateManager.navigateTo(AppState.PLAYER_SETUP);
-                uiManager.showSetupForm(form);
-                uiManager.clearForm([ EL.PLAYER_SETUP.PLAYER1_NAME, EL.PLAYER_SETUP.PLAYER1_NAME_LOCAL,
-                    EL.PLAYER_SETUP.PLAYER2_NAME_LOCAL, EL.PLAYER_SETUP.PLAYER1_NAME_TOURNAMENT,
-                    EL.PLAYER_SETUP.PLAYER2_NAME_TOURNAMENT, EL.PLAYER_SETUP.PLAYER3_NAME_TOURNAMENT,
-                    EL.PLAYER_SETUP.PLAYER4_NAME_TOURNAMENT]);
-            } else
-                await appStateManager.startGameWithMode(this.selectedViewMode, this.selectedGameMode, this.currentAiDifficultyIndex);
-
-        });
-    }
-
-    // ========================================
-    // PLAYER SETUP MANAGEMENT
-    // ========================================
-
-    private setupPlayerSetupListeners(): void {
-        const setupBack = requireElementById(EL.BUTTONS.SETUP_BACK);
-        const startGame = requireElementById(EL.BUTTONS.START_GAME);
-
-        setupBack.addEventListener('click', () => {
-            this.selectedGameMode = null;
-            appStateManager.navigateTo(AppState.GAME_MODE);
-        });
-
-        startGame.addEventListener('click', async () => {
-            if (this.selectedGameMode === null) return;
-
-            if (!GameConfigFactory.validatePlayerSetup(this.selectedGameMode)) {
-                const t = getCurrentTranslation();
-                alert(t.pleaseFilllAllFields);
-                return;
-            }
-            await appStateManager.startGameWithMode(this.selectedViewMode, this.selectedGameMode, this.currentAiDifficultyIndex);
-        });
-    }
-
-    private showDashboard(): void {
-        Logger.debug('Dashboard button element', 'MenuFlowManager', EL.BUTTONS.DASHBOARD);
-        const dashboardBtn = requireElementById(EL.BUTTONS.DASHBOARD);
-        Logger.debug('Attaching dashboard click handler', 'MenuFlowManager');
-        dashboardBtn?.addEventListener('click', () => {
-            Logger.debug('Dashboard clicked', 'MenuFlowManager');
-            if (!authManager.isUserAuthenticated()) {
-                Logger.warn('authManager is not authenticated, returning', 'MenuFlowManager');
-                return;
-            }
-            const user = authManager.getCurrentUser();
-            if (!user) {
-                Logger.warn('user is null, returning', 'MenuFlowManager');
-                return;
-            }
-            dashboardManager.clear();
-            // Request new stats from backend
-            Logger.debug('clearing the dashboard', 'MenuFlowManager');
-            webSocketClient.requestUserStats(user.username);
-            Logger.debug('request user data was called', 'MenuFlowManager');
-            webSocketClient.requestUserGameHistory(user.username);
-            Logger.debug('request user game history was called', 'MenuFlowManager');
-            // Show dashboard panel
-            Logger.info('Navigating to dashboard...', 'MenuFlowManager');
-            appStateManager.navigateTo(AppState.STATS_DASHBOARD);
-        });
-    }
->>>>>>> 69cb0189
-
-}
-
+import { Logger } from '../utils/LogManager.js';
+import { GameMode, ViewMode, AppState, AiDifficulty } from '../shared/constants.js';
+import { uiManager } from '../ui/UIManager.js';
+import { authManager } from './AuthManager.js';
+import { getCurrentTranslation } from '../translations/translations.js';
+import { dashboardManager } from './DashboardManager.js';
+import { webSocketClient } from './WebSocketClient.js';
+import { appStateManager } from './AppStateManager.js';
+import { EL, requireElementById} from '../ui/elements.js';
+import { GameConfigFactory } from '../engine/GameConfig.js';
+
+/**
+ * Manages the selection and initialization of game modes and view modes for the application.
+ * 
+ * Implements the singleton pattern to ensure a single instance throughout the app.
+ * Handles UI state, event listeners, and game starting logic.
+ */
+export class MenuFlowManager {
+	private static instance: MenuFlowManager;
+	private selectedViewMode: ViewMode = ViewMode.MODE_2D;
+	private selectedGameMode: GameMode | null = null;
+	// private currentViewModeIndex = 0;
+	private currentAiDifficultyIndex: AiDifficulty = AiDifficulty.EASY;
+	private currentTournamentIndex: number = 4;
+	private currentOnlineTournamentIndex: number = 4;
+	private isCollectingPlayerNames = false;
+	private playerIndex: number = 0;
+	private playerNames: string[] = [];
+	private maxPlayersNeeded: number = 0;
+
+	private readonly gameModeConfigs = {
+		[GameMode.SINGLE_PLAYER]: {
+			requiresAuth: false,
+			requiresSetup: true,
+			availableOfflineOnly: false
+		},
+		[GameMode.TWO_PLAYER_LOCAL]: {
+			requiresAuth: false,
+			requiresSetup: true,
+			availableOfflineOnly: true,
+			errorMessage: 'Local mode not available for logged-in users'
+		},
+		[GameMode.TWO_PLAYER_REMOTE]: {
+			requiresAuth: true,
+			requiresSetup: false,
+			availableOfflineOnly: false
+		},
+		[GameMode.TOURNAMENT_LOCAL]: {
+			requiresAuth: false,
+			requiresSetup: true,
+			availableOfflineOnly: true,
+			errorMessage: 'Local tournament not available for logged-in users'
+		},
+		[GameMode.TOURNAMENT_REMOTE]: {
+			requiresAuth: true,
+			requiresSetup: false,
+			availableOfflineOnly: false
+		}
+	} as const;
+
+	private readonly tournamentSizes = [4, 8, 16] as const;
+
+	static getInstance(): MenuFlowManager {
+		if (!MenuFlowManager.instance)
+			MenuFlowManager.instance = new MenuFlowManager();
+		return MenuFlowManager.instance;
+	}
+
+    static initialize(): void {
+        // Ensure DOM is fully loaded before initializing
+        if (document.readyState === 'loading') {
+            document.addEventListener('DOMContentLoaded', () => {
+                const menuFlowManager = MenuFlowManager.getInstance();
+                menuFlowManager.setupEventListeners();
+            });
+        } else {
+            // DOM is already loaded
+            const menuFlowManager = MenuFlowManager.getInstance();
+            menuFlowManager.setupEventListeners();
+        }
+        // Ensure DOM is fully loaded before initializing
+        if (document.readyState === 'loading') {
+            document.addEventListener('DOMContentLoaded', () => {
+                const menuFlowManager = MenuFlowManager.getInstance();
+                menuFlowManager.setupEventListeners();
+            });
+        } else {
+            // DOM is already loaded
+            const menuFlowManager = MenuFlowManager.getInstance();
+            menuFlowManager.setupEventListeners();
+        }
+    }
+
+	// ========================================
+	// EVENT LISTENERS SETUP
+	// ========================================
+
+    private setupEventListeners(): void {
+        // View mode navigation controls - with defensive checks
+        try {
+            const viewModeBack = requireElementById(EL.BUTTONS.VIEW_MODE_BACK);
+            const viewModeForward = requireElementById(EL.BUTTONS.VIEW_MODE_FORWARD);
+            const backBtn = requireElementById(EL.BUTTONS.DASHBOARD_BACK);
+            const soloDifficultyBack = requireElementById(EL.BUTTONS.SOLO_DIFFICULTY_BACK);
+            const soloDifficultyForward = requireElementById(EL.BUTTONS.SOLO_DIFFICULTY_FORWARD);
+        // View mode navigation controls - with defensive checks
+        try {
+            const viewModeBack = requireElementById(EL.BUTTONS.VIEW_MODE_BACK);
+            const viewModeForward = requireElementById(EL.BUTTONS.VIEW_MODE_FORWARD);
+            const backBtn = requireElementById(EL.BUTTONS.DASHBOARD_BACK);
+            const soloDifficultyBack = requireElementById(EL.BUTTONS.SOLO_DIFFICULTY_BACK);
+            const soloDifficultyForward = requireElementById(EL.BUTTONS.SOLO_DIFFICULTY_FORWARD);
+
+            viewModeBack.addEventListener('click', () => this.previousViewMode());
+            viewModeForward.addEventListener('click', () => this.nextViewMode());
+            backBtn.addEventListener('click', () => { appStateManager.navigateTo(AppState.MAIN_MENU);});
+            soloDifficultyBack.addEventListener('click', () => this.previousAIDifficulty());
+            soloDifficultyForward.addEventListener('click', () => this.nextAIDifficulty());
+            viewModeBack.addEventListener('click', () => this.previousViewMode());
+            viewModeForward.addEventListener('click', () => this.nextViewMode());
+            backBtn.addEventListener('click', () => { appStateManager.navigateTo(AppState.MAIN_MENU);});
+            soloDifficultyBack.addEventListener('click', () => this.previousAIDifficulty());
+            soloDifficultyForward.addEventListener('click', () => this.nextAIDifficulty());
+
+            uiManager.updateAIDifficultyDisplay(this.currentAiDifficultyIndex);
+        } catch (error) {
+            Logger.error(`Failed to setup basic event listeners: ${error}`, 'MenuFlowManager');
+        }
+            uiManager.updateAIDifficultyDisplay(this.currentAiDifficultyIndex);
+        } catch (error) {
+            Logger.error(`Failed to setup basic event listeners: ${error}`, 'MenuFlowManager');
+        }
+
+        // Game mode selection buttons
+        this.setupGameModeButtons();
+        this.setupPlayerSetupListeners();
+        this.showDashboard();
+    }
+
+	private setupNavigationListeners(): void {
+		const elements = {
+			viewModeBack: requireElementById<HTMLButtonElement>(EL.BUTTONS.VIEW_MODE_BACK),
+			viewModeForward: requireElementById<HTMLButtonElement>(EL.BUTTONS.VIEW_MODE_FORWARD),
+			backBtn: requireElementById<HTMLButtonElement>(EL.BUTTONS.DASHBOARD_BACK),
+			soloDifficultyBack: requireElementById<HTMLButtonElement>(EL.BUTTONS.SOLO_DIFFICULTY_BACK),
+			soloDifficultyForward: requireElementById<HTMLButtonElement>(EL.BUTTONS.SOLO_DIFFICULTY_FORWARD),
+			tournamentNumberBack: requireElementById<HTMLButtonElement>(EL.BUTTONS.TOURNAMENT_NUMBER_BACK),
+			tournamentNumberForward: requireElementById<HTMLButtonElement>(EL.BUTTONS.TOURNAMENT_NUMBER_FORWARD),
+			tournamentOnlineNumberBack: requireElementById<HTMLButtonElement>(EL.BUTTONS.TOURNAMENT_ONLINE_NUMBER_BACK),
+			tournamentOnlineNumberForward: requireElementById<HTMLButtonElement>(EL.BUTTONS.TOURNAMENT_ONLINE_NUMBER_FORWARD)
+		};
+		
+		elements.soloDifficultyBack.addEventListener('click', () => this.updateAIDifficulty('previous'));
+		elements.soloDifficultyForward.addEventListener('click', () => this.updateAIDifficulty('next'));
+		elements.viewModeBack.addEventListener('click', () => this.updateViewMode());
+		elements.viewModeForward.addEventListener('click', () => this.updateViewMode());
+		elements.tournamentNumberBack.addEventListener('click', () => this.updateTournamentSize(false, 'previous'));
+		elements.tournamentNumberForward.addEventListener('click', () => this.updateTournamentSize(false, 'next'));
+		elements.tournamentOnlineNumberBack.addEventListener('click', () => this.updateTournamentSize(true, 'previous'));
+		elements.tournamentOnlineNumberForward.addEventListener('click', () => this.updateTournamentSize(true, 'next'));
+
+		uiManager.updateAIDifficultyDisplay(this.currentAiDifficultyIndex);
+	}
+
+	private setupGameModeButtons(): void {
+		Object.entries(this.gameModeConfigs).forEach(([gameMode, config]) => {
+			this.setupGameModeHandler(gameMode as GameMode, config);
+		});
+
+		const backButton = requireElementById<HTMLButtonElement>(EL.BUTTONS.MODE_BACK);
+		backButton.addEventListener('click', () => this.handleBack(AppState.MAIN_MENU));
+	}
+	
+	private handleBack(target: AppState): void {
+		this.isCollectingPlayerNames = false;
+		// this.playerIndex = 0;
+		// this.playerNames = [];
+		this.selectedGameMode = null;
+
+		appStateManager.navigateTo(target);
+	}
+
+	// ========================================
+	// GAME MODE HANDLERS
+	// ========================================
+
+	private setupGameModeHandler(gameMode: GameMode, config: {
+		requiresAuth: boolean; 
+		requiresSetup: boolean; 
+		availableOfflineOnly: boolean; 
+		errorMessage?: string;
+	}) {
+		const button = requireElementById<HTMLButtonElement>(gameMode);
+
+		button.addEventListener('click', async () => {
+			if (config.availableOfflineOnly && authManager.isUserAuthenticated()) {
+				alert(config.errorMessage || 'This mode is not available for logged-in users.');
+				return;
+			}
+
+			if (config.requiresAuth && !authManager.isUserAuthenticated()) {
+				const t = getCurrentTranslation();
+				alert(t.loginRequired);
+				return;
+			}
+
+			this.selectedGameMode = gameMode;
+
+			if (config.requiresSetup && !authManager.isUserAuthenticated()) {
+				this.beginPlayerCollection(gameMode);
+				appStateManager.navigateTo(AppState.PLAYER_SETUP);
+				uiManager.showSetupForm(EL.PLAYER_COLLECTION.FORM);
+			} else {
+				await this.startGameWithCurrentConfig();
+			}
+		});
+	}
+
+	private beginPlayerCollection(gameMode: GameMode): void {
+		this.isCollectingPlayerNames = true;
+		this.playerIndex = 0;
+		this.playerNames = [];
+		
+		this.maxPlayersNeeded = this.getMaxPlayers(gameMode);
+		
+		this.updatePlayerCollectionUI();
+	}
+
+	private getMaxPlayers(gameMode: GameMode): number {
+		switch (gameMode) {
+			case GameMode.SINGLE_PLAYER: return 1;
+			case GameMode.TWO_PLAYER_LOCAL: return 2;
+			case GameMode.TOURNAMENT_LOCAL: return this.currentTournamentIndex;
+			default: return 1;
+		}
+	}
+
+	// ========================================
+	// PLAYER COLLECTION MANAGEMENT
+	// ========================================
+
+	private updatePlayerCollectionUI(): void {
+		const currentPlayer = this.playerIndex + 1;
+		const isLastPlayer = currentPlayer >= this.maxPlayersNeeded;
+		const t = getCurrentTranslation();
+		const label = requireElementById<HTMLLabelElement>(EL.PLAYER_COLLECTION.LABEL);
+		const input = requireElementById<HTMLInputElement>(EL.PLAYER_COLLECTION.INPUT);
+		const nextButton = requireElementById<HTMLButtonElement>(EL.BUTTONS.START_GAME);
+		const addCpuButton = requireElementById<HTMLButtonElement>(EL.PLAYER_COLLECTION.ADD_CPU);
+
+		label.textContent = `${t.playerName} ${currentPlayer}`;
+		nextButton.textContent = isLastPlayer ? t.startGame : t.next;
+
+		if (this.selectedGameMode === GameMode.TOURNAMENT_LOCAL) {
+			const canAddCpu = this.playerNames.length >= this.getMinPlayersForCpu();
+			addCpuButton.style.display = 'block';
+			addCpuButton.style.opacity = canAddCpu ? '1' : '0.5';
+			addCpuButton.disabled = !canAddCpu;
+		} else {
+			addCpuButton.style.display = 'none';
+		}
+
+		input.value = '';
+		input.focus();
+	}
+
+	private setupPlayerInputHandling(): void {
+		const input = requireElementById<HTMLInputElement>(EL.PLAYER_COLLECTION.INPUT);
+		if (input) {
+			input.onkeydown = (e: KeyboardEvent) => {
+				if (e.key === 'Enter') {
+					e.preventDefault();
+					this.handlePlayerInputSubmission();
+				}
+			};
+		}
+	}
+
+	private handlePlayerInputSubmission(): void {
+		const input = requireElementById<HTMLInputElement>(EL.PLAYER_COLLECTION.INPUT);
+		const name = (input?.value ?? '').trim();
+		
+		if (!name) {
+			input?.focus();
+			return;
+		}
+
+		// Check duplicate
+		if (this.playerNames.includes(name)) {
+			alert('Name already used. Choose different name.');
+			if (input) {
+				input.value = '';
+				input.focus();
+			}
+			return;
+		}
+
+		this.playerNames.push(name);
+		this.playerIndex++;
+
+		if (this.playerIndex >= this.maxPlayersNeeded) {
+			this.finishPlayerCollection();
+			return;
+		}
+
+		this.updatePlayerCollectionUI();
+	}
+
+	private getMinPlayersForCpu(): number {
+		if (this.selectedGameMode !== GameMode.TOURNAMENT_LOCAL) return 0;
+		
+		switch (this.currentTournamentIndex) {
+			case 4: return 3;
+			case 8: return 5;
+			case 16: return 9;
+			default: return Math.floor(this.currentTournamentIndex / 2) + 1;
+		}
+	}
+
+	private async finishPlayerCollection(): Promise<void> {
+		GameConfigFactory.setPlayers(this.playerNames);
+		this.isCollectingPlayerNames = false;
+		await this.startGameWithCurrentConfig();
+	}
+
+	// ========================================
+	// PLAYER SETUP MANAGEMENT
+	// ========================================
+
+	private setupPlayerSetupListeners(): void {
+		const setupBack = requireElementById<HTMLButtonElement>(EL.BUTTONS.SETUP_BACK);
+		const startGame = requireElementById<HTMLButtonElement>(EL.BUTTONS.START_GAME);
+		const addCpu = requireElementById<HTMLInputElement>(EL.PLAYER_COLLECTION.ADD_CPU);
+
+		setupBack.addEventListener('click', () => this.handleBack(AppState.GAME_MODE));
+		startGame.addEventListener('click', () => this.handleStartGame());
+
+		if (addCpu) {
+			addCpu.addEventListener('click', () => {
+				if (this.isCollectingPlayerNames && this.selectedGameMode === GameMode.TOURNAMENT_LOCAL) {
+		
+					const minPlayers = this.getMinPlayersForCpu();
+					if (this.playerNames.length < minPlayers) {
+						alert(`Need at least ${minPlayers} players to add CPU.`);
+						return;
+					}
+					this.finishPlayerCollection();
+				}
+			});
+		}
+	}
+
+	private async handleStartGame(): Promise<void> {
+		if (this.selectedGameMode === null) return;
+
+		if (this.isCollectingPlayerNames) {
+			this.handlePlayerInputSubmission();
+			return;
+		}
+
+		if (!GameConfigFactory.validatePlayerSetup(this.selectedGameMode)) {
+			const t = getCurrentTranslation();
+			alert(t.pleaseFilllAllFields);
+			return;
+		}
+
+		await this.startGameWithCurrentConfig();
+	}
+
+	// ========================================
+	// GAME START CONFIGURATION
+	// ========================================
+
+	private getTournamentCapacity(): number | undefined {
+		if (this.selectedGameMode === GameMode.TOURNAMENT_REMOTE)
+			return this.currentOnlineTournamentIndex;
+		if (this.selectedGameMode === GameMode.TOURNAMENT_LOCAL)
+			return this.currentTournamentIndex;
+		return undefined;
+	}
+
+	private async startGameWithCurrentConfig(): Promise<void> {
+		await appStateManager.startGameWithMode(
+			this.selectedViewMode,
+			this.selectedGameMode!,
+			this.currentAiDifficultyIndex,
+			this.getTournamentCapacity()
+		);
+	}
+
+	// ========================================
+	// DASHBOARD MANAGEMENT
+	// ========================================
+
+	private showDashboard(): void {
+		Logger.debug('Dashboard button element', 'MenuFlowManager', EL.BUTTONS.DASHBOARD);
+		const dashboardBtn = requireElementById<HTMLButtonElement>(EL.BUTTONS.DASHBOARD);
+		Logger.debug('Attaching dashboard click handler', 'MenuFlowManager');
+		dashboardBtn?.addEventListener('click', () => {
+			Logger.debug('Dashboard clicked', 'MenuFlowManager');
+			if (!authManager.isUserAuthenticated()) {
+				Logger.warn('authManager is not authenticated, returning', 'MenuFlowManager');
+				return;
+			}
+			const user = authManager.getCurrentUser();
+			if (!user) {
+				Logger.warn('user is null, returning', 'MenuFlowManager');
+				return;
+			}
+			dashboardManager.clear();
+			// Request new stats from backend
+			Logger.debug('clearing the dashboard', 'MenuFlowManager');
+			webSocketClient.requestUserStats(user.username);
+			Logger.debug('request user data was called', 'MenuFlowManager');
+			webSocketClient.requestUserGameHistory(user.username);
+			Logger.debug('request user game history was called', 'MenuFlowManager');
+			// Show dashboard panel
+			Logger.info('Navigating to dashboard...', 'MenuFlowManager');
+			appStateManager.navigateTo(AppState.STATS_DASHBOARD);
+		});
+	}
+
+	// ========================================
+	// AI DIFFICULTY MANAGEMENT
+	// ========================================
+
+	private updateAIDifficulty(direction: 'next' | 'previous'): void {
+		const len = Object.keys(AiDifficulty).length / 2;
+		if (direction === 'next')
+			this.currentAiDifficultyIndex = (this.currentAiDifficultyIndex + 1) % len;
+		else
+			this.currentAiDifficultyIndex = (this.currentAiDifficultyIndex - 1 + len) % len;
+
+		uiManager.updateAIDifficultyDisplay(this.currentAiDifficultyIndex);
+	}
+
+	// ========================================
+	// TOURNAMENT SIZE MANAGEMENT
+	// ========================================
+
+	private updateTournamentSize(isOnline: boolean, direction: 'next' | 'previous'): void {
+		const currentIndex = isOnline ? this.currentOnlineTournamentIndex : this.currentTournamentIndex;
+		const currentSizeIndex = this.tournamentSizes.indexOf(currentIndex as 4 | 8 | 16);
+		
+		let newSizeIndex: number;
+		if (direction === 'next')
+			newSizeIndex = (currentSizeIndex + 1) % this.tournamentSizes.length;
+		else
+			newSizeIndex = (currentSizeIndex - 1 + this.tournamentSizes.length) % this.tournamentSizes.length;
+		
+		const newSize = this.tournamentSizes[newSizeIndex];
+		
+		if (isOnline) {
+			this.currentOnlineTournamentIndex = newSize;
+			uiManager.updateOnlineTournamentSizeDisplay(this.currentOnlineTournamentIndex);
+		} else {
+			this.currentTournamentIndex = newSize;
+			uiManager.updateTournamentSizeDisplay(this.currentTournamentIndex);
+		}
+	}
+
+	// ========================================
+	// VIEW MODE MANAGEMENT
+	// ========================================
+	private updateViewMode(): void {
+		const t = getCurrentTranslation();
+    
+		this.selectedViewMode = this.selectedViewMode === ViewMode.MODE_2D 
+			? ViewMode.MODE_3D 
+			: ViewMode.MODE_2D;
+		
+		const displayName = this.selectedViewMode === ViewMode.MODE_2D 
+			? t.classicMode 
+			: t.immersiveMode;
+		
+		uiManager.updateViewModeDisplay(displayName);
+	}
+
+}
+
 export const menuFlowManager = MenuFlowManager.getInstance();