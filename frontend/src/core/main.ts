import "@babylonjs/loaders";
import { updateLanguageDisplay, previousLanguage, nextLanguage } from '../translations/translations.js';
import { uiManager } from '../ui/UIManager.js';
import { webSocketClient } from './WebSocketClient.js';
import { authManager } from './AuthManager.js';
// import { menuFlowManager } from './MenuFlowManager.js';
import { appManager } from './AppManager.js';
import { ConnectionStatus, WebSocketEvent } from '../shared/constants.js';
import { EL, requireElementById } from '../ui/elements.js';
<<<<<<< HEAD
import { DashboardManager } from './DashboardManager.js';
import { sendGET, getSID } from "./HTTPRequests.js";
=======
import { sendGET } from "./HTTPRequests.js";
>>>>>>> 5e3eccab
// import { MemoryLeakDetector } from '../utils/memory.js'

// Initialize the detector
// const memoryDetector = new MemoryLeakDetector();

async function loadPage() {
    // Initialize classes
    appManager.initialize();
    authManager.initialize();
    // menuFlowManager.initialize();
    // dashboardManager.initialize();

	// Setup language system
	updateLanguageDisplay();
	setupLanguageListeners();

	// memoryDetector.startMonitoring(); // Logs memory usage (only google) 

<<<<<<< HEAD
	// send "/" HTTP request and receive URL for WebSocket creation
	const data: { success: boolean, message: string } = await sendGET("root");
	if (!data.success) { return }
	
	const WS_URL = (location.protocol === 'https:' ? 'wss://' : 'ws://') + location.host + `/ws?sid=${encodeURIComponent(getSID())}`;
	webSocketClient.connect(WS_URL);
=======
	// send "/" HTTP request and receive WebSocket URL to create ws
	const data: { success: boolean, wsURL: string } = await sendGET("root");
	webSocketClient.connect(data.wsURL);
>>>>>>> 5e3eccab

	// Setup WebSocket monitoring
	webSocketClient.registerCallback(WebSocketEvent.STATUS_CHANGE, (status: ConnectionStatus) => {
		uiManager.updateConnectionStatus(status);
	});
<<<<<<< HEAD

	if (webSocketClient.isConnected()) {
        uiManager.updateConnectionStatus(ConnectionStatus.CONNECTED);
    } else {
        uiManager.updateConnectionStatus(ConnectionStatus.CONNECTING);
    }
=======
>>>>>>> 5e3eccab
}

/**
 * Sets up language navigation button listeners.
 */
function setupLanguageListeners() {
	const backBtn = requireElementById(EL.BUTTONS.BACK);
	const forwardBtn = requireElementById(EL.BUTTONS.FORWARD);

	backBtn.addEventListener('click', previousLanguage);
	forwardBtn.addEventListener('click', nextLanguage);
}

// Initialize the application
window.addEventListener('load', loadPage);<|MERGE_RESOLUTION|>--- conflicted
+++ resolved
@@ -1,74 +1,51 @@
-import "@babylonjs/loaders";
-import { updateLanguageDisplay, previousLanguage, nextLanguage } from '../translations/translations.js';
-import { uiManager } from '../ui/UIManager.js';
-import { webSocketClient } from './WebSocketClient.js';
-import { authManager } from './AuthManager.js';
-// import { menuFlowManager } from './MenuFlowManager.js';
-import { appManager } from './AppManager.js';
-import { ConnectionStatus, WebSocketEvent } from '../shared/constants.js';
-import { EL, requireElementById } from '../ui/elements.js';
-<<<<<<< HEAD
-import { DashboardManager } from './DashboardManager.js';
-import { sendGET, getSID } from "./HTTPRequests.js";
-=======
-import { sendGET } from "./HTTPRequests.js";
->>>>>>> 5e3eccab
-// import { MemoryLeakDetector } from '../utils/memory.js'
-
-// Initialize the detector
-// const memoryDetector = new MemoryLeakDetector();
-
-async function loadPage() {
-    // Initialize classes
-    appManager.initialize();
-    authManager.initialize();
-    // menuFlowManager.initialize();
-    // dashboardManager.initialize();
-
-	// Setup language system
-	updateLanguageDisplay();
-	setupLanguageListeners();
-
-	// memoryDetector.startMonitoring(); // Logs memory usage (only google) 
-
-<<<<<<< HEAD
-	// send "/" HTTP request and receive URL for WebSocket creation
-	const data: { success: boolean, message: string } = await sendGET("root");
-	if (!data.success) { return }
-	
-	const WS_URL = (location.protocol === 'https:' ? 'wss://' : 'ws://') + location.host + `/ws?sid=${encodeURIComponent(getSID())}`;
-	webSocketClient.connect(WS_URL);
-=======
-	// send "/" HTTP request and receive WebSocket URL to create ws
-	const data: { success: boolean, wsURL: string } = await sendGET("root");
-	webSocketClient.connect(data.wsURL);
->>>>>>> 5e3eccab
-
-	// Setup WebSocket monitoring
-	webSocketClient.registerCallback(WebSocketEvent.STATUS_CHANGE, (status: ConnectionStatus) => {
-		uiManager.updateConnectionStatus(status);
-	});
-<<<<<<< HEAD
-
-	if (webSocketClient.isConnected()) {
-        uiManager.updateConnectionStatus(ConnectionStatus.CONNECTED);
-    } else {
-        uiManager.updateConnectionStatus(ConnectionStatus.CONNECTING);
-    }
-=======
->>>>>>> 5e3eccab
-}
-
-/**
- * Sets up language navigation button listeners.
- */
-function setupLanguageListeners() {
-	const backBtn = requireElementById(EL.BUTTONS.BACK);
-	const forwardBtn = requireElementById(EL.BUTTONS.FORWARD);
-
-	backBtn.addEventListener('click', previousLanguage);
-	forwardBtn.addEventListener('click', nextLanguage);
-}
-
-// Initialize the application
+import "@babylonjs/loaders";
+import { updateLanguageDisplay, previousLanguage, nextLanguage } from '../translations/translations.js';
+import { uiManager } from '../ui/UIManager.js';
+import { webSocketClient } from './WebSocketClient.js';
+import { authManager } from './AuthManager.js';
+// import { menuFlowManager } from './MenuFlowManager.js';
+import { appManager } from './AppManager.js';
+import { ConnectionStatus, WebSocketEvent } from '../shared/constants.js';
+import { EL, requireElementById } from '../ui/elements.js';
+import { sendGET } from "./HTTPRequests.js";
+// import { MemoryLeakDetector } from '../utils/memory.js'
+
+// Initialize the detector
+// const memoryDetector = new MemoryLeakDetector();
+
+async function loadPage() {
+    // Initialize classes
+    appManager.initialize();
+    authManager.initialize();
+    // menuFlowManager.initialize();
+    // dashboardManager.initialize();
+
+	// Setup language system
+	updateLanguageDisplay();
+	setupLanguageListeners();
+
+	// memoryDetector.startMonitoring(); // Logs memory usage (only google) 
+
+	// send "/" HTTP request and receive WebSocket URL to create ws
+	const data: { success: boolean, wsURL: string } = await sendGET("root");
+	webSocketClient.connect(data.wsURL);
+
+	// Setup WebSocket monitoring
+	webSocketClient.registerCallback(WebSocketEvent.STATUS_CHANGE, (status: ConnectionStatus) => {
+		uiManager.updateConnectionStatus(status);
+	});
+}
+
+/**
+ * Sets up language navigation button listeners.
+ */
+function setupLanguageListeners() {
+	const backBtn = requireElementById(EL.BUTTONS.BACK);
+	const forwardBtn = requireElementById(EL.BUTTONS.FORWARD);
+
+	backBtn.addEventListener('click', previousLanguage);
+	forwardBtn.addEventListener('click', nextLanguage);
+}
+
+// Initialize the application
 window.addEventListener('load', loadPage);