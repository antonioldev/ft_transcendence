--- conflicted
+++ resolved
@@ -1,415 +1,397 @@
-import { Logger } from './LogManager.js';
-import { AuthState, AppState, WebSocketEvent } from '../shared/constants.js';
-import { uiManager } from '../ui/UIManager.js';
-import { getCurrentTranslation } from '../translations/translations.js';
-import { historyManager } from './HistoryManager.js';
-import { WebSocketClient } from './WebSocketClient.js';
-import { RegisterUser, LoginUser } from '../shared/types.js';
-<<<<<<< HEAD
-import { EL, requireElementById} from '../ui/elements.js';
-=======
-import { EL, getElementById, requireElementById} from '../ui/elements.js';
-import { initializeGoogleSignIn, renderGoogleButton } from './GoogleSignIn.js';
->>>>>>> bda76715
-
-/**
- * Manages user authentication state, login/logout workflows, and user registration.
- * Handles the transition between guest and authenticated user states, including
- * form validation, UI updates, and navigation control.
- */
-export class AuthManager {
-    private static instance: AuthManager;
-    private authState: AuthState = AuthState.GUEST;
-    private currentUser: {username: string} | null = null;
-    private readonly loginFields = [EL.AUTH.LOGIN_USERNAME, EL.AUTH.LOGIN_PASSWORD];
-    private readonly registrationFields = [EL.AUTH.REGISTER_USERNAME, EL.AUTH.REGISTER_EMAIL, EL.AUTH.REGISTER_PASSWORD, EL.AUTH.REGISTER_CONFIRM_PASSWORD];
-
-    // Gets the singleton instance of AuthManager.
-    static getInstance(): AuthManager {
-        if (!AuthManager.instance)
-            AuthManager.instance = new AuthManager();
-        return AuthManager.instance;
-    }
-
-    // Initializes the AuthManager by setting up event listeners.
-    static initialize(): void {
-        const authManager = AuthManager.getInstance();
-        authManager.setupEventListeners();
-    }
-
-    // ========================================
-    // EVENT LISTENERS SETUP
-    // ========================================
-
-    // Sets up all event listeners for authentication-related UI elements.
-    private setupEventListeners(): void {
-        // Main menu authentication buttons (top-right)
-        const registerBtn = requireElementById(EL.BUTTONS.REGISTER);
-        const loginBtn = requireElementById(EL.BUTTONS.LOGIN);
-        const logoutBtn = requireElementById(EL.BUTTONS.LOGOUT);
-        const playBtn = requireElementById(EL.BUTTONS.PLAY);
-
-        // Setup primary navigation handlers
-        this.setupMainMenuHandlers(loginBtn, registerBtn, logoutBtn, playBtn);
-
-        // Small windows for log in and register
-        const showRegister = requireElementById(EL.BUTTONS.SHOW_REGISTER);
-        const showLogin = requireElementById(EL.BUTTONS.SHOW_LOGIN);
-
-        this.setupModalSwitchingHandlers(showRegister, showLogin);
-
-        // Modal back buttons
-        const loginBack = requireElementById(EL.BUTTONS.LOGIN_BACK);
-        const registerBack = requireElementById(EL.BUTTONS.REGISTER_BACK);
-
-        this.setupModalBackHandlers(loginBack, registerBack);
-
-        // Form submission handlers
-        const loginSubmit = requireElementById(EL.BUTTONS.LOGIN_SUBMIT);
-        const registerSubmit = requireElementById(EL.BUTTONS.REGISTER_SUBMIT);
-
-        this.setupFormSubmissionHandlers(loginSubmit, registerSubmit);
-    }
-
-    /**
-     * Sets up event handlers for main menu authentication buttons.
-     * @param loginBtn - Login button element.
-     * @param registerBtn - Register button element.
-     * @param logoutBtn - Logout button element.
-     * @param playBtn - Play button element.
-     */
-    private setupMainMenuHandlers(
-        loginBtn: HTMLElement | null,
-        registerBtn: HTMLElement | null,
-        logoutBtn: HTMLElement | null,
-        playBtn: HTMLElement | null
-    ): void {
-        loginBtn?.addEventListener('click', () => {
-            historyManager.navigateTo(AppState.LOGIN);
-            this.prepareGoogleLogin();
-        });
-
-        registerBtn?.addEventListener('click', () => {
-            historyManager.navigateTo(AppState.REGISTER);
-            this.prepareGoogleLogin();
-        });
-
-        logoutBtn?.addEventListener('click', () => {
-            this.logout();
-        });
-
-        playBtn?.addEventListener('click', () => {
-            historyManager.navigateTo(AppState.GAME_MODE);
-        });
-    }
-
-    /**
-     * Sets up event handlers for modal switching between login and register.
-     * @param showRegister - Button to switch to register modal.
-     * @param showLogin - Button to switch to login modal.
-     */
-    private setupModalSwitchingHandlers(
-        showRegister: HTMLElement | null,
-        showLogin: HTMLElement | null
-    ): void {
-        showRegister?.addEventListener('click', () => {
-            historyManager.navigateTo(AppState.REGISTER);
-        });
-
-        showLogin?.addEventListener('click', () => {
-            historyManager.navigateTo(AppState.LOGIN);
-        });
-    }
-
-    /**
-     * Sets up event handlers for modal back buttons.
-     * @param loginBack - Back button in login modal.
-     * @param registerBack - Back button in register modal.
-     */
-    private setupModalBackHandlers(
-        loginBack: HTMLElement | null,
-        registerBack: HTMLElement | null
-    ): void {
-        loginBack?.addEventListener('click', () => {
-            historyManager.navigateTo(AppState.MAIN_MENU);
-        });
-
-        registerBack?.addEventListener('click', () => {
-            historyManager.navigateTo(AppState.MAIN_MENU);
-        });
-    }
-
-    /**
-     * Sets up event handlers for form submissions and third-party login.
-     * @param loginSubmit - Login form submit button.
-     * @param registerSubmit - Register form submit button.
-     */
-    private setupFormSubmissionHandlers(
-        loginSubmit: HTMLElement | null,
-        registerSubmit: HTMLElement | null
-    ): void {
-        loginSubmit?.addEventListener('click', (e) => {
-            e.preventDefault();
-            this.handleLoginSubmit();
-        });
-
-        registerSubmit?.addEventListener('click', (e) => {
-            e.preventDefault();
-            this.handleRegisterSubmit();
-        });
-    }
-
-    // ========================================
-    // AUTHENTICATION HANDLERS
-    // ========================================
-
-    // Handles the login form submission process. Validates input fields, processes authentication, and updates UI state.
-    private handleLoginSubmit(): void {
-        const username = requireElementById<HTMLInputElement>(EL.AUTH.LOGIN_USERNAME).value.trim();
-        const password = requireElementById<HTMLInputElement>(EL.AUTH.LOGIN_PASSWORD).value;
-        const t = getCurrentTranslation();
-        const wsClient = WebSocketClient.getInstance(); // or use a shared instance if you already have one
-        
-        // Basic validation
-        if (!username || !password) {
-            alert(t.pleaseFilllAllFields);
-            uiManager.clearForm(this.loginFields);
-            return;
-        }
-
-        const user: LoginUser = { username, password };
-        // Register the callback function
-        wsClient.registerCallback(WebSocketEvent.LOGIN_SUCCESS, (msg: string) => {
-            this.authState = AuthState.LOGGED_IN;
-            this.currentUser = {username};
-            // Clear form and navigate back to main menu
-            uiManager.clearForm(this.loginFields);
-            historyManager.navigateTo(AppState.MAIN_MENU);
-            uiManager.showUserInfo(user.username);     
-            Logger.info(msg, 'AuthManager');
-        });
-
-        wsClient.registerCallback(WebSocketEvent.LOGIN_FAILURE, (msg: string) => {
-            this.authState = AuthState.LOGGED_FAILED;
-            if (msg === "User doesn't exist") {
-                alert(t.dontHaveAccount);
-                uiManager.clearForm(this.loginFields); 
-                setTimeout(() => {
-                    historyManager.navigateTo(AppState.REGISTER);
-                }, 500);
-            } else {
-                alert(t.passwordsDoNotMatch);
-                uiManager.clearForm(this.loginFields); 
-            }
-        });
-
-        Logger.info('Login attempt', 'AuthManager', { username });
-        try {
-            wsClient.loginUser(user);
-            Logger.info('Login attempt', 'AuthManager', { username });
-        } catch (error) {
-            Logger.error('Error sending login request', 'AuthManager', error);
-            this.authState = AuthState.LOGGED_FAILED;
-            alert('Loggin failed due to connection error.');  
-        }
-
-    }
-
-    // Handles the registration form submission process.
-    // Validates input fields, processes registration, and provides user feedback.
-    private handleRegisterSubmit(): void {
-        const username = requireElementById<HTMLInputElement>(EL.AUTH.REGISTER_USERNAME).value.trim();
-        const email = requireElementById<HTMLInputElement>(EL.AUTH.REGISTER_EMAIL).value;
-        const password = requireElementById<HTMLInputElement>(EL.AUTH.REGISTER_PASSWORD).value;
-        const confirmPassword = requireElementById<HTMLInputElement>(EL.AUTH.REGISTER_CONFIRM_PASSWORD).value;
-        const t = getCurrentTranslation();
-        const wsClient = WebSocketClient.getInstance();
-
-        // Check if fiels are all full
-        if (!username || !email || !password || !confirmPassword) {
-            alert(t.pleaseFilllAllFields);
-            uiManager.clearForm(this.registrationFields);
-            return;
-        }
-
-        if (password !== confirmPassword) {
-            alert(t.passwordsDoNotMatch);
-            uiManager.clearForm(this.registrationFields);
-            return;
-        }
-
-        const user: RegisterUser = { username, email, password };
-
-        // register the callback in case of success or failure
-        wsClient.registerCallback(WebSocketEvent.REGISTRATION_FAILURE, (msg: string) => {
-            this.authState = AuthState.LOGGED_FAILED;
-            uiManager.clearForm(this.registrationFields);
-            if (msg === "Username is already registered") {
-                alert(msg || 'Registration failed. Username already register. Please choose another one');
-            } else {
-                alert(msg || 'Registration failed. User already exist. Please login');
-                setTimeout(() => {
-                    historyManager.navigateTo(AppState.LOGIN);
-                }, 500);
-            }
-        });
-
-        wsClient.registerCallback(WebSocketEvent.ERROR, (msg: string) => {
-            this.authState = AuthState.LOGGED_FAILED;
-            uiManager.clearForm(this.registrationFields);
-            alert(msg || 'Registration failed. An error occured. Please try again');
-            setTimeout(() => {
-                historyManager.navigateTo(AppState.LOGIN);
-            }, 500);
-        });
-
-        wsClient.registerCallback(WebSocketEvent.REGISTRATION_SUCCESS, (msg: string) => {
-            this.authState = AuthState.LOGGED_IN;
-            uiManager.clearForm(this.registrationFields);
-            alert(msg || 'Registration successful! You can now login.');
-            setTimeout(() => {
-                historyManager.navigateTo(AppState.LOGIN);
-            }, 500);
-        });
-
-        // Apptempt to register new user
-        try {
-            wsClient.registerNewUser(user);
-            Logger.info('Register attempt', 'AuthManager', { username, email });
-            this.authState = AuthState.LOGGED_IN;
-        } catch (error) {
-            Logger.error('Error sending registration request', 'AuthManager', error);
-            this.authState = AuthState.LOGGED_FAILED;
-            uiManager.clearForm(this.registrationFields);
-            alert('Registration failed due to connection error.');  
-        }
-        
-    }
-
-<<<<<<< HEAD
-    // Handles Google OAuth login process.
-    private handleGoogleLogin(): void {
-        // TODO: Implement Google OAuth
-        Logger.info('Google login clicked - to be implemented', 'AuthManager');
-        alert('Google login will be implemented later');
-        uiManager.clearForm(this.loginFields);
-        // After successful Google login:
-        // this.currentUser = { username: googleUser.name, email: googleUser.email };
-        // this.authState = AuthState.LOGGED_IN;
-        // uiManager.showUserInfo(this.currentUser.username);
-        // uiManager.hideOverlays('login-modal');
-=======
-    public setupGoogleLoginButton(): void {
-        this.prepareGoogleLogin();
-    }
-
-    // Prepares and initializes Google Sign-In for the application
-    private prepareGoogleLogin(): void {
-        const googleClientId = window.GOOGLE_CLIENT_ID;
-
-        if (!googleClientId) {
-            console.error("Google Client ID not found in global window.");
-            return;
-        }
-
-        // Defines the asynchronous function to handle successful Google authentication responses
-        const handleAuthSuccess = async (googleResponse: google.accounts.id.CredentialResponse) => {
-            console.log("Google token received, sending to backend...");
-            try {
-                // Sends the Google credential token to the backend for verification
-                const backendResponse = await fetch('http://localhost:3000/api/auth/google', {
-                    method: 'POST',
-                    headers: { 'Content-Type': 'application/json' },
-                    body: JSON.stringify({ token: googleResponse.credential })
-                });
-
-                if (!backendResponse.ok) {
-                    const errorData = await backendResponse.json();
-                    throw new Error('Backend authentication failed.');
-                }
-
-                // Parses the response to get the session token from your application
-                const { sessionToken } = await backendResponse.json();
-                console.log("Backend responded with session token:", sessionToken);
-
-                // TODO: Store the sessionToken
-                
-                // Decodes the session token and updates the current user and authentication state
-                const decodedToken = JSON.parse(atob(sessionToken.split('.')[1]));
-                this.currentUser = { username: decodedToken.user.name };
-                this.authState = AuthState.LOGGED_IN;
-                
-                // Updates the UI to show user information and navigates to the main menu
-                uiManager.showUserInfo(this.currentUser.username);
-                // uiManager.hideOverlays('login-modal');
-                historyManager.navigateTo(AppState.MAIN_MENU);
-
-            } catch (error) {
-                console.error("Backend communication failed:", error);
-                alert("Could not complete login.");
-            }
-        };
-
-        // Initializes the Google service and then renders the sign-in button
-        initializeGoogleSignIn(googleClientId, handleAuthSuccess)
-            .then(() => {
-                renderGoogleButton('google-login-btn-container');
-                console.log("Attempted to render Google button in 'google-login-btn-container'.");
-
-                renderGoogleButton('google-register-btn-container');
-                console.log("Attempted to render Google button in 'google-register-btn-container'.");
-            })
-            .catch(error => {
-                console.error("Failed to initialize or render Google button due to an error:", error);
-            });
->>>>>>> bda76715
-    }
-
-    // ========================================
-    // STATE GETTERS
-    // ========================================
-
-    // Gets the current authentication state.
-    getAuthState(): AuthState {
-        return this.authState;
-    }
-
-    // Gets the current user information.
-    getCurrentUser(): {username: string; email?: string} | null {
-        return this.currentUser;
-    }
-
-    // Checks if the user is currently authenticated.
-    isUserAuthenticated(): boolean {
-        return this.authState === AuthState.LOGGED_IN;
-    }
-
-    // Checks if the user is in guest mode.
-    isGuest(): boolean {
-        return this.authState === AuthState.GUEST;
-
-    }
-
-    // ========================================
-    // STATE MANAGEMENT
-    // ========================================
-
-    // Logs out the current user and returns to guest state. Clears user data and updates UI accordingly.
-    logout(): void {
-        this.authState = AuthState.GUEST;
-        this.currentUser = null;
-        uiManager.showAuthButtons();
-        historyManager.navigateTo(AppState.MAIN_MENU);;
-        Logger.info('Logged out - now in guest mode', 'AuthManager');
-    }
-
-    // Checks the current authentication state and updates UI accordingly. Should be called after page loads or state changes to ensure UI consistency.
-    checkAuthState(): void {
-        if (this.authState === AuthState.LOGGED_IN && this.currentUser)
-            uiManager.showUserInfo(this.currentUser.username);
-        else
-            uiManager.showAuthButtons();
-    }
-}
-
+import { Logger } from './LogManager.js';
+import { AuthState, AppState, WebSocketEvent } from '../shared/constants.js';
+import { uiManager } from '../ui/UIManager.js';
+import { getCurrentTranslation } from '../translations/translations.js';
+import { historyManager } from './HistoryManager.js';
+import { WebSocketClient } from './WebSocketClient.js';
+import { RegisterUser, LoginUser } from '../shared/types.js';
+import { EL, getElementById, requireElementById} from '../ui/elements.js';
+import { initializeGoogleSignIn, renderGoogleButton } from './GoogleSignIn.js';
+
+/**
+ * Manages user authentication state, login/logout workflows, and user registration.
+ * Handles the transition between guest and authenticated user states, including
+ * form validation, UI updates, and navigation control.
+ */
+export class AuthManager {
+    private static instance: AuthManager;
+    private authState: AuthState = AuthState.GUEST;
+    private currentUser: {username: string} | null = null;
+    private readonly loginFields = [EL.AUTH.LOGIN_USERNAME, EL.AUTH.LOGIN_PASSWORD];
+    private readonly registrationFields = [EL.AUTH.REGISTER_USERNAME, EL.AUTH.REGISTER_EMAIL, EL.AUTH.REGISTER_PASSWORD, EL.AUTH.REGISTER_CONFIRM_PASSWORD];
+
+    // Gets the singleton instance of AuthManager.
+    static getInstance(): AuthManager {
+        if (!AuthManager.instance)
+            AuthManager.instance = new AuthManager();
+        return AuthManager.instance;
+    }
+
+    // Initializes the AuthManager by setting up event listeners.
+    static initialize(): void {
+        const authManager = AuthManager.getInstance();
+        authManager.setupEventListeners();
+    }
+
+    // ========================================
+    // EVENT LISTENERS SETUP
+    // ========================================
+
+    // Sets up all event listeners for authentication-related UI elements.
+    private setupEventListeners(): void {
+        // Main menu authentication buttons (top-right)
+        const registerBtn = requireElementById(EL.BUTTONS.REGISTER);
+        const loginBtn = requireElementById(EL.BUTTONS.LOGIN);
+        const logoutBtn = requireElementById(EL.BUTTONS.LOGOUT);
+        const playBtn = requireElementById(EL.BUTTONS.PLAY);
+
+        // Setup primary navigation handlers
+        this.setupMainMenuHandlers(loginBtn, registerBtn, logoutBtn, playBtn);
+
+        // Small windows for log in and register
+        const showRegister = requireElementById(EL.BUTTONS.SHOW_REGISTER);
+        const showLogin = requireElementById(EL.BUTTONS.SHOW_LOGIN);
+
+        this.setupModalSwitchingHandlers(showRegister, showLogin);
+
+        // Modal back buttons
+        const loginBack = requireElementById(EL.BUTTONS.LOGIN_BACK);
+        const registerBack = requireElementById(EL.BUTTONS.REGISTER_BACK);
+
+        this.setupModalBackHandlers(loginBack, registerBack);
+
+        // Form submission handlers
+        const loginSubmit = requireElementById(EL.BUTTONS.LOGIN_SUBMIT);
+        const registerSubmit = requireElementById(EL.BUTTONS.REGISTER_SUBMIT);
+
+        this.setupFormSubmissionHandlers(loginSubmit, registerSubmit);
+    }
+
+    /**
+     * Sets up event handlers for main menu authentication buttons.
+     * @param loginBtn - Login button element.
+     * @param registerBtn - Register button element.
+     * @param logoutBtn - Logout button element.
+     * @param playBtn - Play button element.
+     */
+    private setupMainMenuHandlers(
+        loginBtn: HTMLElement | null,
+        registerBtn: HTMLElement | null,
+        logoutBtn: HTMLElement | null,
+        playBtn: HTMLElement | null
+    ): void {
+        loginBtn?.addEventListener('click', () => {
+            historyManager.navigateTo(AppState.LOGIN);
+            this.prepareGoogleLogin();
+        });
+
+        registerBtn?.addEventListener('click', () => {
+            historyManager.navigateTo(AppState.REGISTER);
+            this.prepareGoogleLogin();
+        });
+
+        logoutBtn?.addEventListener('click', () => {
+            this.logout();
+        });
+
+        playBtn?.addEventListener('click', () => {
+            historyManager.navigateTo(AppState.GAME_MODE);
+        });
+    }
+
+    /**
+     * Sets up event handlers for modal switching between login and register.
+     * @param showRegister - Button to switch to register modal.
+     * @param showLogin - Button to switch to login modal.
+     */
+    private setupModalSwitchingHandlers(
+        showRegister: HTMLElement | null,
+        showLogin: HTMLElement | null
+    ): void {
+        showRegister?.addEventListener('click', () => {
+            historyManager.navigateTo(AppState.REGISTER);
+        });
+
+        showLogin?.addEventListener('click', () => {
+            historyManager.navigateTo(AppState.LOGIN);
+        });
+    }
+
+    /**
+     * Sets up event handlers for modal back buttons.
+     * @param loginBack - Back button in login modal.
+     * @param registerBack - Back button in register modal.
+     */
+    private setupModalBackHandlers(
+        loginBack: HTMLElement | null,
+        registerBack: HTMLElement | null
+    ): void {
+        loginBack?.addEventListener('click', () => {
+            historyManager.navigateTo(AppState.MAIN_MENU);
+        });
+
+        registerBack?.addEventListener('click', () => {
+            historyManager.navigateTo(AppState.MAIN_MENU);
+        });
+    }
+
+    /**
+     * Sets up event handlers for form submissions and third-party login.
+     * @param loginSubmit - Login form submit button.
+     * @param registerSubmit - Register form submit button.
+     */
+    private setupFormSubmissionHandlers(
+        loginSubmit: HTMLElement | null,
+        registerSubmit: HTMLElement | null
+    ): void {
+        loginSubmit?.addEventListener('click', (e) => {
+            e.preventDefault();
+            this.handleLoginSubmit();
+        });
+
+        registerSubmit?.addEventListener('click', (e) => {
+            e.preventDefault();
+            this.handleRegisterSubmit();
+        });
+    }
+
+    // ========================================
+    // AUTHENTICATION HANDLERS
+    // ========================================
+
+    // Handles the login form submission process. Validates input fields, processes authentication, and updates UI state.
+    private handleLoginSubmit(): void {
+        const username = requireElementById<HTMLInputElement>(EL.AUTH.LOGIN_USERNAME).value.trim();
+        const password = requireElementById<HTMLInputElement>(EL.AUTH.LOGIN_PASSWORD).value;
+        const t = getCurrentTranslation();
+        const wsClient = WebSocketClient.getInstance(); // or use a shared instance if you already have one
+        
+        // Basic validation
+        if (!username || !password) {
+            alert(t.pleaseFilllAllFields);
+            uiManager.clearForm(this.loginFields);
+            return;
+        }
+
+        const user: LoginUser = { username, password };
+        // Register the callback function
+        wsClient.registerCallback(WebSocketEvent.LOGIN_SUCCESS, (msg: string) => {
+            this.authState = AuthState.LOGGED_IN;
+            this.currentUser = {username};
+            // Clear form and navigate back to main menu
+            uiManager.clearForm(this.loginFields);
+            historyManager.navigateTo(AppState.MAIN_MENU);
+            uiManager.showUserInfo(user.username);     
+            Logger.info(msg, 'AuthManager');
+        });
+
+        wsClient.registerCallback(WebSocketEvent.LOGIN_FAILURE, (msg: string) => {
+            this.authState = AuthState.LOGGED_FAILED;
+            if (msg === "User doesn't exist") {
+                alert(t.dontHaveAccount);
+                uiManager.clearForm(this.loginFields); 
+                setTimeout(() => {
+                    historyManager.navigateTo(AppState.REGISTER);
+                }, 500);
+            } else {
+                alert(t.passwordsDoNotMatch);
+                uiManager.clearForm(this.loginFields); 
+            }
+        });
+
+        Logger.info('Login attempt', 'AuthManager', { username });
+        try {
+            wsClient.loginUser(user);
+            Logger.info('Login attempt', 'AuthManager', { username });
+        } catch (error) {
+            Logger.error('Error sending login request', 'AuthManager', error);
+            this.authState = AuthState.LOGGED_FAILED;
+            alert('Loggin failed due to connection error.');  
+        }
+
+    }
+
+    // Handles the registration form submission process.
+    // Validates input fields, processes registration, and provides user feedback.
+    private handleRegisterSubmit(): void {
+        const username = requireElementById<HTMLInputElement>(EL.AUTH.REGISTER_USERNAME).value.trim();
+        const email = requireElementById<HTMLInputElement>(EL.AUTH.REGISTER_EMAIL).value;
+        const password = requireElementById<HTMLInputElement>(EL.AUTH.REGISTER_PASSWORD).value;
+        const confirmPassword = requireElementById<HTMLInputElement>(EL.AUTH.REGISTER_CONFIRM_PASSWORD).value;
+        const t = getCurrentTranslation();
+        const wsClient = WebSocketClient.getInstance();
+
+        // Check if fiels are all full
+        if (!username || !email || !password || !confirmPassword) {
+            alert(t.pleaseFilllAllFields);
+            uiManager.clearForm(this.registrationFields);
+            return;
+        }
+
+        if (password !== confirmPassword) {
+            alert(t.passwordsDoNotMatch);
+            uiManager.clearForm(this.registrationFields);
+            return;
+        }
+
+        const user: RegisterUser = { username, email, password };
+
+        // register the callback in case of success or failure
+        wsClient.registerCallback(WebSocketEvent.REGISTRATION_FAILURE, (msg: string) => {
+            this.authState = AuthState.LOGGED_FAILED;
+            uiManager.clearForm(this.registrationFields);
+            if (msg === "Username is already registered") {
+                alert(msg || 'Registration failed. Username already register. Please choose another one');
+            } else {
+                alert(msg || 'Registration failed. User already exist. Please login');
+                setTimeout(() => {
+                    historyManager.navigateTo(AppState.LOGIN);
+                }, 500);
+            }
+        });
+
+        wsClient.registerCallback(WebSocketEvent.ERROR, (msg: string) => {
+            this.authState = AuthState.LOGGED_FAILED;
+            uiManager.clearForm(this.registrationFields);
+            alert(msg || 'Registration failed. An error occured. Please try again');
+            setTimeout(() => {
+                historyManager.navigateTo(AppState.LOGIN);
+            }, 500);
+        });
+
+        wsClient.registerCallback(WebSocketEvent.REGISTRATION_SUCCESS, (msg: string) => {
+            this.authState = AuthState.LOGGED_IN;
+            uiManager.clearForm(this.registrationFields);
+            alert(msg || 'Registration successful! You can now login.');
+            setTimeout(() => {
+                historyManager.navigateTo(AppState.LOGIN);
+            }, 500);
+        });
+
+        // Apptempt to register new user
+        try {
+            wsClient.registerNewUser(user);
+            Logger.info('Register attempt', 'AuthManager', { username, email });
+            this.authState = AuthState.LOGGED_IN;
+        } catch (error) {
+            Logger.error('Error sending registration request', 'AuthManager', error);
+            this.authState = AuthState.LOGGED_FAILED;
+            uiManager.clearForm(this.registrationFields);
+            alert('Registration failed due to connection error.');  
+        }
+        
+    }
+
+    public setupGoogleLoginButton(): void {
+        this.prepareGoogleLogin();
+    }
+
+    // Prepares and initializes Google Sign-In for the application
+    private prepareGoogleLogin(): void {
+        const googleClientId = window.GOOGLE_CLIENT_ID;
+
+        if (!googleClientId) {
+            console.error("Google Client ID not found in global window.");
+            return;
+        }
+
+        // Defines the asynchronous function to handle successful Google authentication responses
+        const handleAuthSuccess = async (googleResponse: google.accounts.id.CredentialResponse) => {
+            console.log("Google token received, sending to backend...");
+            try {
+                // Sends the Google credential token to the backend for verification
+                const backendResponse = await fetch('http://localhost:3000/api/auth/google', {
+                    method: 'POST',
+                    headers: { 'Content-Type': 'application/json' },
+                    body: JSON.stringify({ token: googleResponse.credential })
+                });
+
+                if (!backendResponse.ok) {
+                    const errorData = await backendResponse.json();
+                    throw new Error('Backend authentication failed.');
+                }
+
+                // Parses the response to get the session token from your application
+                const { sessionToken } = await backendResponse.json();
+                console.log("Backend responded with session token:", sessionToken);
+
+                // TODO: Store the sessionToken
+                
+                // Decodes the session token and updates the current user and authentication state
+                const decodedToken = JSON.parse(atob(sessionToken.split('.')[1]));
+                this.currentUser = { username: decodedToken.user.name };
+                this.authState = AuthState.LOGGED_IN;
+                
+                // Updates the UI to show user information and navigates to the main menu
+                uiManager.showUserInfo(this.currentUser.username);
+                // uiManager.hideOverlays('login-modal');
+                historyManager.navigateTo(AppState.MAIN_MENU);
+
+            } catch (error) {
+                console.error("Backend communication failed:", error);
+                alert("Could not complete login.");
+            }
+        };
+
+        // Initializes the Google service and then renders the sign-in button
+        initializeGoogleSignIn(googleClientId, handleAuthSuccess)
+            .then(() => {
+                renderGoogleButton('google-login-btn-container');
+                console.log("Attempted to render Google button in 'google-login-btn-container'.");
+
+                renderGoogleButton('google-register-btn-container');
+                console.log("Attempted to render Google button in 'google-register-btn-container'.");
+            })
+            .catch(error => {
+                console.error("Failed to initialize or render Google button due to an error:", error);
+            });
+    }
+
+    // ========================================
+    // STATE GETTERS
+    // ========================================
+
+    // Gets the current authentication state.
+    getAuthState(): AuthState {
+        return this.authState;
+    }
+
+    // Gets the current user information.
+    getCurrentUser(): {username: string; email?: string} | null {
+        return this.currentUser;
+    }
+
+    // Checks if the user is currently authenticated.
+    isUserAuthenticated(): boolean {
+        return this.authState === AuthState.LOGGED_IN;
+    }
+
+    // Checks if the user is in guest mode.
+    isGuest(): boolean {
+        return this.authState === AuthState.GUEST;
+
+    }
+
+    // ========================================
+    // STATE MANAGEMENT
+    // ========================================
+
+    // Logs out the current user and returns to guest state. Clears user data and updates UI accordingly.
+    logout(): void {
+        this.authState = AuthState.GUEST;
+        this.currentUser = null;
+        uiManager.showAuthButtons();
+        historyManager.navigateTo(AppState.MAIN_MENU);;
+        Logger.info('Logged out - now in guest mode', 'AuthManager');
+    }
+
+    // Checks the current authentication state and updates UI accordingly. Should be called after page loads or state changes to ensure UI consistency.
+    checkAuthState(): void {
+        if (this.authState === AuthState.LOGGED_IN && this.currentUser)
+            uiManager.showUserInfo(this.currentUser.username);
+        else
+            uiManager.showAuthButtons();
+    }
+}
+
 export const authManager = AuthManager.getInstance();