import { AuthState, AppState } from '../shared/constants.js';
import { uiManager } from '../ui/UIManager.js';
import { getCurrentTranslation } from '../translations/translations.js';
import { historyManager } from './HistoryManager.js';
<<<<<<< HEAD
import { clearInput } from './utils.js';
import { WebSocketClient } from './WebSocketClient.js';
import { RegisterUser, LoginUser } from '../shared/types.js';
=======
import { clearForm } from './utils.js';
import { EL, getElementById, requireElementById} from '../ui/elements.js';
>>>>>>> bd3dba95

/**
 * Manages user authentication state, login/logout workflows, and user registration.
 * Handles the transition between guest and authenticated user states, including
 * form validation, UI updates, and navigation control.
 */
export class AuthManager {
    private static instance: AuthManager;
    private authState: AuthState = AuthState.GUEST;
    private currentUser: {username: string; password: string; email?: string} | null = null;

    // Gets the singleton instance of AuthManager.
    static getInstance(): AuthManager {
        if (!AuthManager.instance) {
            AuthManager.instance = new AuthManager();
        }
        return AuthManager.instance;
    }

    // Initializes the AuthManager by setting up event listeners.
    static initialize(): void {
        const authManager = AuthManager.getInstance();
        authManager.setupEventListeners();
    }

    // ========================================
    // EVENT LISTENERS SETUP
    // ========================================

    // Sets up all event listeners for authentication-related UI elements.
    private setupEventListeners(): void {
        // Main menu authentication buttons (top-right)
        const registerBtn = requireElementById(EL.BUTTONS.REGISTER);
        const loginBtn = requireElementById(EL.BUTTONS.LOGIN);
        const logoutBtn = requireElementById(EL.BUTTONS.LOGOUT);
        const playBtn = requireElementById(EL.BUTTONS.PLAY);

        // Setup primary navigation handlers
        this.setupMainMenuHandlers(loginBtn, registerBtn, logoutBtn, playBtn);

        // Small windows for log in and register
        const showRegister = requireElementById(EL.BUTTONS.SHOW_REGISTER);
        const showLogin = requireElementById(EL.BUTTONS.SHOW_LOGIN);

        this.setupModalSwitchingHandlers(showRegister, showLogin);

        // Modal back buttons
        const loginBack = requireElementById(EL.BUTTONS.LOGIN_BACK);
        const registerBack = requireElementById(EL.BUTTONS.REGISTER_BACK);

        this.setupModalBackHandlers(loginBack, registerBack);

        // Form submission handlers
        const loginSubmit = requireElementById(EL.BUTTONS.LOGIN_SUBMIT);
        const registerSubmit = requireElementById(EL.BUTTONS.REGISTER_SUBMIT);
        const googleLoginBtn = requireElementById(EL.BUTTONS.GOOGLE_LOGIN);

        this.setupFormSubmissionHandlers(loginSubmit, registerSubmit, googleLoginBtn);
    }

    /**
     * Sets up event handlers for main menu authentication buttons.
     * @param loginBtn - Login button element.
     * @param registerBtn - Register button element.
     * @param logoutBtn - Logout button element.
     * @param playBtn - Play button element.
     */
    private setupMainMenuHandlers(
        loginBtn: HTMLElement | null,
        registerBtn: HTMLElement | null,
        logoutBtn: HTMLElement | null,
        playBtn: HTMLElement | null
    ): void {
        loginBtn?.addEventListener('click', () => {
            historyManager.navigateTo(AppState.LOGIN);
        });

        registerBtn?.addEventListener('click', () => {
            historyManager.navigateTo(AppState.REGISTER);
        });

        logoutBtn?.addEventListener('click', () => {
            this.logout();
        });

        playBtn?.addEventListener('click', () => {
            historyManager.navigateTo(AppState.GAME_MODE);
        });
    }

    /**
     * Sets up event handlers for modal switching between login and register.
     * @param showRegister - Button to switch to register modal.
     * @param showLogin - Button to switch to login modal.
     */
    private setupModalSwitchingHandlers(
        showRegister: HTMLElement | null,
        showLogin: HTMLElement | null
    ): void {
        showRegister?.addEventListener('click', () => {
            historyManager.navigateTo(AppState.REGISTER);
        });

        showLogin?.addEventListener('click', () => {
            historyManager.navigateTo(AppState.LOGIN);
        });
    }

    /**
     * Sets up event handlers for modal back buttons.
     * @param loginBack - Back button in login modal.
     * @param registerBack - Back button in register modal.
     */
    private setupModalBackHandlers(
        loginBack: HTMLElement | null,
        registerBack: HTMLElement | null
    ): void {
        loginBack?.addEventListener('click', () => {
            historyManager.navigateTo(AppState.MAIN_MENU);
        });

        registerBack?.addEventListener('click', () => {
            historyManager.navigateTo(AppState.MAIN_MENU);
        });
    }

    /**
     * Sets up event handlers for form submissions and third-party login.
     * @param loginSubmit - Login form submit button.
     * @param registerSubmit - Register form submit button.
     * @param googleLoginBtn - Google login button.
     */
    private setupFormSubmissionHandlers(
        loginSubmit: HTMLElement | null,
        registerSubmit: HTMLElement | null,
        googleLoginBtn: HTMLElement | null
    ): void {
        loginSubmit?.addEventListener('click', (e) => {
            e.preventDefault();
            this.handleLoginSubmit();
        });

        registerSubmit?.addEventListener('click', (e) => {
            e.preventDefault();
            this.handleRegisterSubmit();
        });

        googleLoginBtn?.addEventListener('click', () => {
            this.handleGoogleLogin();
        });
    }

    // ========================================
    // AUTHENTICATION HANDLERS
    // ========================================

    // Handles the login form submission process. Validates input fields, processes authentication, and updates UI state.
    private handleLoginSubmit(): void {
        const username = getElementById<HTMLInputElement>(EL.AUTH.LOGIN_USERNAME)?.value.trim();
        const password = getElementById<HTMLInputElement>(EL.AUTH.LOGIN_PASSWORD)?.value;
        const t = getCurrentTranslation();
        const wsClient = WebSocketClient.getInstance(); // or use a shared instance if you already have one
        
        // Basic validation
        if (!username || !password) {
            alert(t.pleaseFilllAllFields);
            clearForm([EL.AUTH.LOGIN_USERNAME, EL.AUTH.LOGIN_PASSWORD]);
            return;
        }

        const user: LoginUser = { username, password };

        // Register the callback function
        wsClient.onLoginSuccess((message) => {
            this.authState = AuthState.LOGGED_IN;
            uiManager.showUserInfo(user.username);
            // Clear form and navigate back to main menu
            this.clearLoginForm();
            historyManager.goToMainMenu();     
            console.log(message);
        });

        wsClient.onLoginFailure((message) => {
            this.authState = AuthState.LOGGED_FAILED;
            if (message === "User doesn't exist") {
                alert(t.dontHaveAccount);
                this.clearLoginForm();
                setTimeout(() => {
                    historyManager.goToRegister();
                }, 500);
            } else {
                alert(t.passwordsDoNotMatch);
                this.clearLoginForm();
            }
        });

        console.log('Login attempt:', { username });
<<<<<<< HEAD
        try {
            wsClient.loginUser(user);
            console.log('Login attempt: ', { username});
            this.authState = AuthState.LOGGED_IN;
            uiManager.showUserInfo(user.username);
        } catch (error) {
            console.error('Error sending login request:', error);
            this.authState = AuthState.LOGGED_FAILED;
            alert('Loggin failed due to connection error.');  
        }

=======
        
        // For now we say yes you are in the database, simulate successful login
        this.currentUser = { username: username };
        this.authState = AuthState.LOGGED_IN;
        
        // Update UI to show logged in state
        uiManager.showUserInfo(this.currentUser.username);
        
        // Clear form and navigate back to main menu
        clearForm([EL.AUTH.LOGIN_USERNAME, EL.AUTH.LOGIN_PASSWORD]);
        historyManager.navigateTo(AppState.MAIN_MENU);;
        
        console.log('Login successful - user can now access online modes');
>>>>>>> bd3dba95
    }

    // Handles the registration form submission process.
    // Validates input fields, processes registration, and provides user feedback.
    private handleRegisterSubmit(): void {
        const username = getElementById<HTMLInputElement>(EL.AUTH.REGISTER_USERNAME)?.value.trim();
        const email = getElementById<HTMLInputElement>(EL.AUTH.REGISTER_EMAIL)?.value;
        const password = getElementById<HTMLInputElement>(EL.AUTH.REGISTER_PASSWORD)?.value;
        const confirmPassword = getElementById<HTMLInputElement>(EL.AUTH.REGISTER_CONFIRM_PASSWORD)?.value;
        const t = getCurrentTranslation();
        const wsClient = WebSocketClient.getInstance();

        // Check if fiels are all full
        if (!username || !email || !password || !confirmPassword) {
            alert(t.pleaseFilllAllFields);
            clearForm([ EL.AUTH.REGISTER_USERNAME, EL.AUTH.REGISTER_EMAIL,
                EL.AUTH.REGISTER_PASSWORD, EL.AUTH.REGISTER_CONFIRM_PASSWORD]);
            return;
        }

        if (password !== confirmPassword) {
            alert(t.passwordsDoNotMatch);
            clearForm([ EL.AUTH.REGISTER_USERNAME, EL.AUTH.REGISTER_EMAIL,
                EL.AUTH.REGISTER_PASSWORD, EL.AUTH.REGISTER_CONFIRM_PASSWORD]);
            return;
        }

<<<<<<< HEAD
        const user: RegisterUser = { username, email, password };

        // register the callback in case of success or failure
        wsClient.onRegistrationFailure((message) => {
            this.authState = AuthState.LOGGED_FAILED;
            this.clearRegisterForm();
            if (message === "Username is already registered") {
                alert(message || 'Registration failed. Username already register. Please choose another one');
            } else {
                alert(message || 'Registration failed. User already exist. Please login');
                setTimeout(() => {
                    historyManager.goToLogin();
                }, 500);
            }
        });

        wsClient.onError((message) => {
            this.authState = AuthState.LOGGED_FAILED;
            this.clearRegisterForm();
            alert(message || 'Registration failed. An error occured. Please try again');
            setTimeout(() => {
                historyManager.goToLogin();
            }, 500);
        });

        wsClient.onRegistrationSuccess((message) => {
            this.authState = AuthState.LOGGED_IN;
            this.clearRegisterForm();
            alert(message || 'Registration successful! You can now login.');
            setTimeout(() => {
                historyManager.goToLogin();
            }, 500);
        });

        // Apptempt to register new user
        try {
            wsClient.registerNewUser(user);
            console.log('Register attempt: ', { username, email});
            this.authState = AuthState.LOGGED_IN;
        } catch (error) {
            console.error('Error sending registration request:', error);
            this.authState = AuthState.LOGGED_FAILED;
            this.clearRegisterForm();
            alert('Registration failed due to connection error.');  
        }
        
=======
        // TODO: Implement actual registration logic with backend
        console.log('Register attempt:', { username, email });
        
        // Clear form and provide success feedback
        clearForm([ EL.AUTH.REGISTER_USERNAME, EL.AUTH.REGISTER_EMAIL,
            EL.AUTH.REGISTER_PASSWORD, EL.AUTH.REGISTER_CONFIRM_PASSWORD]);
        alert('Registration successful! You can now login.');
        
        // Navigate to login after successful registration
        setTimeout(() => {
            historyManager.navigateTo(AppState.LOGIN);
        }, 500);
>>>>>>> bd3dba95
    }

    // Handles Google OAuth login process.
    private handleGoogleLogin(): void {
        // TODO: Implement Google OAuth
        console.log('Google login clicked - to be implemented');
        alert('Google login will be implemented later');
        clearForm([EL.AUTH.LOGIN_USERNAME, EL.AUTH.LOGIN_PASSWORD]);
        // After successful Google login:
        // this.currentUser = { username: googleUser.name, email: googleUser.email };
        // this.authState = AuthState.LOGGED_IN;
        // uiManager.showUserInfo(this.currentUser.username);
        // uiManager.hideOverlays('login-modal');
    }

    // ========================================
    // STATE GETTERS
    // ========================================

    // Gets the current authentication state.
    getAuthState(): AuthState {
        return this.authState;
    }

    // Gets the current user information.
    getCurrentUser(): {username: string; email?: string} | null {
        return this.currentUser;
    }

    // Checks if the user is currently authenticated.
    isUserAuthenticated(): boolean {
        return this.authState === AuthState.LOGGED_IN;
    }

    // Checks if the user is in guest mode.
    isGuest(): boolean {
        return this.authState === AuthState.GUEST;

    }

    // ========================================
    // STATE MANAGEMENT
    // ========================================

    // Logs out the current user and returns to guest state. Clears user data and updates UI accordingly.
    logout(): void {
        this.authState = AuthState.GUEST;
        this.currentUser = null;
        uiManager.showAuthButtons();
        historyManager.navigateTo(AppState.MAIN_MENU);;
        console.log('Logged out - now in guest mode');
    }

    // Checks the current authentication state and updates UI accordingly. Should be called after page loads or state changes to ensure UI consistency.
    checkAuthState(): void {
        if (this.authState === AuthState.LOGGED_IN && this.currentUser) {
            uiManager.showUserInfo(this.currentUser.username);
        } else {
            uiManager.showAuthButtons();
        }
    }
}

export const authManager = AuthManager.getInstance();<|MERGE_RESOLUTION|>--- conflicted
+++ resolved
@@ -1,388 +1,357 @@
-import { AuthState, AppState } from '../shared/constants.js';
-import { uiManager } from '../ui/UIManager.js';
-import { getCurrentTranslation } from '../translations/translations.js';
-import { historyManager } from './HistoryManager.js';
-<<<<<<< HEAD
-import { clearInput } from './utils.js';
-import { WebSocketClient } from './WebSocketClient.js';
-import { RegisterUser, LoginUser } from '../shared/types.js';
-=======
-import { clearForm } from './utils.js';
-import { EL, getElementById, requireElementById} from '../ui/elements.js';
->>>>>>> bd3dba95
-
-/**
- * Manages user authentication state, login/logout workflows, and user registration.
- * Handles the transition between guest and authenticated user states, including
- * form validation, UI updates, and navigation control.
- */
-export class AuthManager {
-    private static instance: AuthManager;
-    private authState: AuthState = AuthState.GUEST;
-    private currentUser: {username: string; password: string; email?: string} | null = null;
-
-    // Gets the singleton instance of AuthManager.
-    static getInstance(): AuthManager {
-        if (!AuthManager.instance) {
-            AuthManager.instance = new AuthManager();
-        }
-        return AuthManager.instance;
-    }
-
-    // Initializes the AuthManager by setting up event listeners.
-    static initialize(): void {
-        const authManager = AuthManager.getInstance();
-        authManager.setupEventListeners();
-    }
-
-    // ========================================
-    // EVENT LISTENERS SETUP
-    // ========================================
-
-    // Sets up all event listeners for authentication-related UI elements.
-    private setupEventListeners(): void {
-        // Main menu authentication buttons (top-right)
-        const registerBtn = requireElementById(EL.BUTTONS.REGISTER);
-        const loginBtn = requireElementById(EL.BUTTONS.LOGIN);
-        const logoutBtn = requireElementById(EL.BUTTONS.LOGOUT);
-        const playBtn = requireElementById(EL.BUTTONS.PLAY);
-
-        // Setup primary navigation handlers
-        this.setupMainMenuHandlers(loginBtn, registerBtn, logoutBtn, playBtn);
-
-        // Small windows for log in and register
-        const showRegister = requireElementById(EL.BUTTONS.SHOW_REGISTER);
-        const showLogin = requireElementById(EL.BUTTONS.SHOW_LOGIN);
-
-        this.setupModalSwitchingHandlers(showRegister, showLogin);
-
-        // Modal back buttons
-        const loginBack = requireElementById(EL.BUTTONS.LOGIN_BACK);
-        const registerBack = requireElementById(EL.BUTTONS.REGISTER_BACK);
-
-        this.setupModalBackHandlers(loginBack, registerBack);
-
-        // Form submission handlers
-        const loginSubmit = requireElementById(EL.BUTTONS.LOGIN_SUBMIT);
-        const registerSubmit = requireElementById(EL.BUTTONS.REGISTER_SUBMIT);
-        const googleLoginBtn = requireElementById(EL.BUTTONS.GOOGLE_LOGIN);
-
-        this.setupFormSubmissionHandlers(loginSubmit, registerSubmit, googleLoginBtn);
-    }
-
-    /**
-     * Sets up event handlers for main menu authentication buttons.
-     * @param loginBtn - Login button element.
-     * @param registerBtn - Register button element.
-     * @param logoutBtn - Logout button element.
-     * @param playBtn - Play button element.
-     */
-    private setupMainMenuHandlers(
-        loginBtn: HTMLElement | null,
-        registerBtn: HTMLElement | null,
-        logoutBtn: HTMLElement | null,
-        playBtn: HTMLElement | null
-    ): void {
-        loginBtn?.addEventListener('click', () => {
-            historyManager.navigateTo(AppState.LOGIN);
-        });
-
-        registerBtn?.addEventListener('click', () => {
-            historyManager.navigateTo(AppState.REGISTER);
-        });
-
-        logoutBtn?.addEventListener('click', () => {
-            this.logout();
-        });
-
-        playBtn?.addEventListener('click', () => {
-            historyManager.navigateTo(AppState.GAME_MODE);
-        });
-    }
-
-    /**
-     * Sets up event handlers for modal switching between login and register.
-     * @param showRegister - Button to switch to register modal.
-     * @param showLogin - Button to switch to login modal.
-     */
-    private setupModalSwitchingHandlers(
-        showRegister: HTMLElement | null,
-        showLogin: HTMLElement | null
-    ): void {
-        showRegister?.addEventListener('click', () => {
-            historyManager.navigateTo(AppState.REGISTER);
-        });
-
-        showLogin?.addEventListener('click', () => {
-            historyManager.navigateTo(AppState.LOGIN);
-        });
-    }
-
-    /**
-     * Sets up event handlers for modal back buttons.
-     * @param loginBack - Back button in login modal.
-     * @param registerBack - Back button in register modal.
-     */
-    private setupModalBackHandlers(
-        loginBack: HTMLElement | null,
-        registerBack: HTMLElement | null
-    ): void {
-        loginBack?.addEventListener('click', () => {
-            historyManager.navigateTo(AppState.MAIN_MENU);
-        });
-
-        registerBack?.addEventListener('click', () => {
-            historyManager.navigateTo(AppState.MAIN_MENU);
-        });
-    }
-
-    /**
-     * Sets up event handlers for form submissions and third-party login.
-     * @param loginSubmit - Login form submit button.
-     * @param registerSubmit - Register form submit button.
-     * @param googleLoginBtn - Google login button.
-     */
-    private setupFormSubmissionHandlers(
-        loginSubmit: HTMLElement | null,
-        registerSubmit: HTMLElement | null,
-        googleLoginBtn: HTMLElement | null
-    ): void {
-        loginSubmit?.addEventListener('click', (e) => {
-            e.preventDefault();
-            this.handleLoginSubmit();
-        });
-
-        registerSubmit?.addEventListener('click', (e) => {
-            e.preventDefault();
-            this.handleRegisterSubmit();
-        });
-
-        googleLoginBtn?.addEventListener('click', () => {
-            this.handleGoogleLogin();
-        });
-    }
-
-    // ========================================
-    // AUTHENTICATION HANDLERS
-    // ========================================
-
-    // Handles the login form submission process. Validates input fields, processes authentication, and updates UI state.
-    private handleLoginSubmit(): void {
-        const username = getElementById<HTMLInputElement>(EL.AUTH.LOGIN_USERNAME)?.value.trim();
-        const password = getElementById<HTMLInputElement>(EL.AUTH.LOGIN_PASSWORD)?.value;
-        const t = getCurrentTranslation();
-        const wsClient = WebSocketClient.getInstance(); // or use a shared instance if you already have one
-        
-        // Basic validation
-        if (!username || !password) {
-            alert(t.pleaseFilllAllFields);
-            clearForm([EL.AUTH.LOGIN_USERNAME, EL.AUTH.LOGIN_PASSWORD]);
-            return;
-        }
-
-        const user: LoginUser = { username, password };
-
-        // Register the callback function
-        wsClient.onLoginSuccess((message) => {
-            this.authState = AuthState.LOGGED_IN;
-            uiManager.showUserInfo(user.username);
-            // Clear form and navigate back to main menu
-            this.clearLoginForm();
-            historyManager.goToMainMenu();     
-            console.log(message);
-        });
-
-        wsClient.onLoginFailure((message) => {
-            this.authState = AuthState.LOGGED_FAILED;
-            if (message === "User doesn't exist") {
-                alert(t.dontHaveAccount);
-                this.clearLoginForm();
-                setTimeout(() => {
-                    historyManager.goToRegister();
-                }, 500);
-            } else {
-                alert(t.passwordsDoNotMatch);
-                this.clearLoginForm();
-            }
-        });
-
-        console.log('Login attempt:', { username });
-<<<<<<< HEAD
-        try {
-            wsClient.loginUser(user);
-            console.log('Login attempt: ', { username});
-            this.authState = AuthState.LOGGED_IN;
-            uiManager.showUserInfo(user.username);
-        } catch (error) {
-            console.error('Error sending login request:', error);
-            this.authState = AuthState.LOGGED_FAILED;
-            alert('Loggin failed due to connection error.');  
-        }
-
-=======
-        
-        // For now we say yes you are in the database, simulate successful login
-        this.currentUser = { username: username };
-        this.authState = AuthState.LOGGED_IN;
-        
-        // Update UI to show logged in state
-        uiManager.showUserInfo(this.currentUser.username);
-        
-        // Clear form and navigate back to main menu
-        clearForm([EL.AUTH.LOGIN_USERNAME, EL.AUTH.LOGIN_PASSWORD]);
-        historyManager.navigateTo(AppState.MAIN_MENU);;
-        
-        console.log('Login successful - user can now access online modes');
->>>>>>> bd3dba95
-    }
-
-    // Handles the registration form submission process.
-    // Validates input fields, processes registration, and provides user feedback.
-    private handleRegisterSubmit(): void {
-        const username = getElementById<HTMLInputElement>(EL.AUTH.REGISTER_USERNAME)?.value.trim();
-        const email = getElementById<HTMLInputElement>(EL.AUTH.REGISTER_EMAIL)?.value;
-        const password = getElementById<HTMLInputElement>(EL.AUTH.REGISTER_PASSWORD)?.value;
-        const confirmPassword = getElementById<HTMLInputElement>(EL.AUTH.REGISTER_CONFIRM_PASSWORD)?.value;
-        const t = getCurrentTranslation();
-        const wsClient = WebSocketClient.getInstance();
-
-        // Check if fiels are all full
-        if (!username || !email || !password || !confirmPassword) {
-            alert(t.pleaseFilllAllFields);
-            clearForm([ EL.AUTH.REGISTER_USERNAME, EL.AUTH.REGISTER_EMAIL,
-                EL.AUTH.REGISTER_PASSWORD, EL.AUTH.REGISTER_CONFIRM_PASSWORD]);
-            return;
-        }
-
-        if (password !== confirmPassword) {
-            alert(t.passwordsDoNotMatch);
-            clearForm([ EL.AUTH.REGISTER_USERNAME, EL.AUTH.REGISTER_EMAIL,
-                EL.AUTH.REGISTER_PASSWORD, EL.AUTH.REGISTER_CONFIRM_PASSWORD]);
-            return;
-        }
-
-<<<<<<< HEAD
-        const user: RegisterUser = { username, email, password };
-
-        // register the callback in case of success or failure
-        wsClient.onRegistrationFailure((message) => {
-            this.authState = AuthState.LOGGED_FAILED;
-            this.clearRegisterForm();
-            if (message === "Username is already registered") {
-                alert(message || 'Registration failed. Username already register. Please choose another one');
-            } else {
-                alert(message || 'Registration failed. User already exist. Please login');
-                setTimeout(() => {
-                    historyManager.goToLogin();
-                }, 500);
-            }
-        });
-
-        wsClient.onError((message) => {
-            this.authState = AuthState.LOGGED_FAILED;
-            this.clearRegisterForm();
-            alert(message || 'Registration failed. An error occured. Please try again');
-            setTimeout(() => {
-                historyManager.goToLogin();
-            }, 500);
-        });
-
-        wsClient.onRegistrationSuccess((message) => {
-            this.authState = AuthState.LOGGED_IN;
-            this.clearRegisterForm();
-            alert(message || 'Registration successful! You can now login.');
-            setTimeout(() => {
-                historyManager.goToLogin();
-            }, 500);
-        });
-
-        // Apptempt to register new user
-        try {
-            wsClient.registerNewUser(user);
-            console.log('Register attempt: ', { username, email});
-            this.authState = AuthState.LOGGED_IN;
-        } catch (error) {
-            console.error('Error sending registration request:', error);
-            this.authState = AuthState.LOGGED_FAILED;
-            this.clearRegisterForm();
-            alert('Registration failed due to connection error.');  
-        }
-        
-=======
-        // TODO: Implement actual registration logic with backend
-        console.log('Register attempt:', { username, email });
-        
-        // Clear form and provide success feedback
-        clearForm([ EL.AUTH.REGISTER_USERNAME, EL.AUTH.REGISTER_EMAIL,
-            EL.AUTH.REGISTER_PASSWORD, EL.AUTH.REGISTER_CONFIRM_PASSWORD]);
-        alert('Registration successful! You can now login.');
-        
-        // Navigate to login after successful registration
-        setTimeout(() => {
-            historyManager.navigateTo(AppState.LOGIN);
-        }, 500);
->>>>>>> bd3dba95
-    }
-
-    // Handles Google OAuth login process.
-    private handleGoogleLogin(): void {
-        // TODO: Implement Google OAuth
-        console.log('Google login clicked - to be implemented');
-        alert('Google login will be implemented later');
-        clearForm([EL.AUTH.LOGIN_USERNAME, EL.AUTH.LOGIN_PASSWORD]);
-        // After successful Google login:
-        // this.currentUser = { username: googleUser.name, email: googleUser.email };
-        // this.authState = AuthState.LOGGED_IN;
-        // uiManager.showUserInfo(this.currentUser.username);
-        // uiManager.hideOverlays('login-modal');
-    }
-
-    // ========================================
-    // STATE GETTERS
-    // ========================================
-
-    // Gets the current authentication state.
-    getAuthState(): AuthState {
-        return this.authState;
-    }
-
-    // Gets the current user information.
-    getCurrentUser(): {username: string; email?: string} | null {
-        return this.currentUser;
-    }
-
-    // Checks if the user is currently authenticated.
-    isUserAuthenticated(): boolean {
-        return this.authState === AuthState.LOGGED_IN;
-    }
-
-    // Checks if the user is in guest mode.
-    isGuest(): boolean {
-        return this.authState === AuthState.GUEST;
-
-    }
-
-    // ========================================
-    // STATE MANAGEMENT
-    // ========================================
-
-    // Logs out the current user and returns to guest state. Clears user data and updates UI accordingly.
-    logout(): void {
-        this.authState = AuthState.GUEST;
-        this.currentUser = null;
-        uiManager.showAuthButtons();
-        historyManager.navigateTo(AppState.MAIN_MENU);;
-        console.log('Logged out - now in guest mode');
-    }
-
-    // Checks the current authentication state and updates UI accordingly. Should be called after page loads or state changes to ensure UI consistency.
-    checkAuthState(): void {
-        if (this.authState === AuthState.LOGGED_IN && this.currentUser) {
-            uiManager.showUserInfo(this.currentUser.username);
-        } else {
-            uiManager.showAuthButtons();
-        }
-    }
-}
-
+import { AuthState, AppState } from '../shared/constants.js';
+import { uiManager } from '../ui/UIManager.js';
+import { getCurrentTranslation } from '../translations/translations.js';
+import { historyManager } from './HistoryManager.js';
+import { clearForm } from './utils.js';
+import { WebSocketClient } from './WebSocketClient.js';
+import { RegisterUser, LoginUser } from '../shared/types.js';
+import { EL, getElementById, requireElementById} from '../ui/elements.js';
+
+/**
+ * Manages user authentication state, login/logout workflows, and user registration.
+ * Handles the transition between guest and authenticated user states, including
+ * form validation, UI updates, and navigation control.
+ */
+export class AuthManager {
+    private static instance: AuthManager;
+    private authState: AuthState = AuthState.GUEST;
+    private currentUser: {username: string; password: string; email?: string} | null = null;
+
+    // Gets the singleton instance of AuthManager.
+    static getInstance(): AuthManager {
+        if (!AuthManager.instance) {
+            AuthManager.instance = new AuthManager();
+        }
+        return AuthManager.instance;
+    }
+
+    // Initializes the AuthManager by setting up event listeners.
+    static initialize(): void {
+        const authManager = AuthManager.getInstance();
+        authManager.setupEventListeners();
+    }
+
+    // ========================================
+    // EVENT LISTENERS SETUP
+    // ========================================
+
+    // Sets up all event listeners for authentication-related UI elements.
+    private setupEventListeners(): void {
+        // Main menu authentication buttons (top-right)
+        const registerBtn = requireElementById(EL.BUTTONS.REGISTER);
+        const loginBtn = requireElementById(EL.BUTTONS.LOGIN);
+        const logoutBtn = requireElementById(EL.BUTTONS.LOGOUT);
+        const playBtn = requireElementById(EL.BUTTONS.PLAY);
+
+        // Setup primary navigation handlers
+        this.setupMainMenuHandlers(loginBtn, registerBtn, logoutBtn, playBtn);
+
+        // Small windows for log in and register
+        const showRegister = requireElementById(EL.BUTTONS.SHOW_REGISTER);
+        const showLogin = requireElementById(EL.BUTTONS.SHOW_LOGIN);
+
+        this.setupModalSwitchingHandlers(showRegister, showLogin);
+
+        // Modal back buttons
+        const loginBack = requireElementById(EL.BUTTONS.LOGIN_BACK);
+        const registerBack = requireElementById(EL.BUTTONS.REGISTER_BACK);
+
+        this.setupModalBackHandlers(loginBack, registerBack);
+
+        // Form submission handlers
+        const loginSubmit = requireElementById(EL.BUTTONS.LOGIN_SUBMIT);
+        const registerSubmit = requireElementById(EL.BUTTONS.REGISTER_SUBMIT);
+        const googleLoginBtn = requireElementById(EL.BUTTONS.GOOGLE_LOGIN);
+
+        this.setupFormSubmissionHandlers(loginSubmit, registerSubmit, googleLoginBtn);
+    }
+
+    /**
+     * Sets up event handlers for main menu authentication buttons.
+     * @param loginBtn - Login button element.
+     * @param registerBtn - Register button element.
+     * @param logoutBtn - Logout button element.
+     * @param playBtn - Play button element.
+     */
+    private setupMainMenuHandlers(
+        loginBtn: HTMLElement | null,
+        registerBtn: HTMLElement | null,
+        logoutBtn: HTMLElement | null,
+        playBtn: HTMLElement | null
+    ): void {
+        loginBtn?.addEventListener('click', () => {
+            historyManager.navigateTo(AppState.LOGIN);
+        });
+
+        registerBtn?.addEventListener('click', () => {
+            historyManager.navigateTo(AppState.REGISTER);
+        });
+
+        logoutBtn?.addEventListener('click', () => {
+            this.logout();
+        });
+
+        playBtn?.addEventListener('click', () => {
+            historyManager.navigateTo(AppState.GAME_MODE);
+        });
+    }
+
+    /**
+     * Sets up event handlers for modal switching between login and register.
+     * @param showRegister - Button to switch to register modal.
+     * @param showLogin - Button to switch to login modal.
+     */
+    private setupModalSwitchingHandlers(
+        showRegister: HTMLElement | null,
+        showLogin: HTMLElement | null
+    ): void {
+        showRegister?.addEventListener('click', () => {
+            historyManager.navigateTo(AppState.REGISTER);
+        });
+
+        showLogin?.addEventListener('click', () => {
+            historyManager.navigateTo(AppState.LOGIN);
+        });
+    }
+
+    /**
+     * Sets up event handlers for modal back buttons.
+     * @param loginBack - Back button in login modal.
+     * @param registerBack - Back button in register modal.
+     */
+    private setupModalBackHandlers(
+        loginBack: HTMLElement | null,
+        registerBack: HTMLElement | null
+    ): void {
+        loginBack?.addEventListener('click', () => {
+            historyManager.navigateTo(AppState.MAIN_MENU);
+        });
+
+        registerBack?.addEventListener('click', () => {
+            historyManager.navigateTo(AppState.MAIN_MENU);
+        });
+    }
+
+    /**
+     * Sets up event handlers for form submissions and third-party login.
+     * @param loginSubmit - Login form submit button.
+     * @param registerSubmit - Register form submit button.
+     * @param googleLoginBtn - Google login button.
+     */
+    private setupFormSubmissionHandlers(
+        loginSubmit: HTMLElement | null,
+        registerSubmit: HTMLElement | null,
+        googleLoginBtn: HTMLElement | null
+    ): void {
+        loginSubmit?.addEventListener('click', (e) => {
+            e.preventDefault();
+            this.handleLoginSubmit();
+        });
+
+        registerSubmit?.addEventListener('click', (e) => {
+            e.preventDefault();
+            this.handleRegisterSubmit();
+        });
+
+        googleLoginBtn?.addEventListener('click', () => {
+            this.handleGoogleLogin();
+        });
+    }
+
+    // ========================================
+    // AUTHENTICATION HANDLERS
+    // ========================================
+
+    // Handles the login form submission process. Validates input fields, processes authentication, and updates UI state.
+    private handleLoginSubmit(): void {
+        const username = getElementById<HTMLInputElement>(EL.AUTH.LOGIN_USERNAME)?.value.trim();
+        const password = getElementById<HTMLInputElement>(EL.AUTH.LOGIN_PASSWORD)?.value;
+        const t = getCurrentTranslation();
+        const wsClient = WebSocketClient.getInstance(); // or use a shared instance if you already have one
+        
+        // Basic validation
+        if (!username || !password) {
+            alert(t.pleaseFilllAllFields);
+            clearForm([EL.AUTH.LOGIN_USERNAME, EL.AUTH.LOGIN_PASSWORD]);
+            return;
+        }
+
+        const user: LoginUser = { username, password };
+
+        // Register the callback function
+        wsClient.onLoginSuccess((message) => {
+            this.authState = AuthState.LOGGED_IN;
+            uiManager.showUserInfo(user.username);
+            // Clear form and navigate back to main menu
+            clearForm([EL.AUTH.LOGIN_USERNAME, EL.AUTH.LOGIN_PASSWORD]);
+            historyManager.navigateTo(AppState.MAIN_MENU);;     
+            console.log(message);
+        });
+
+        wsClient.onLoginFailure((message) => {
+            this.authState = AuthState.LOGGED_FAILED;
+            if (message === "User doesn't exist") {
+                alert(t.dontHaveAccount);
+                clearForm([EL.AUTH.LOGIN_USERNAME, EL.AUTH.LOGIN_PASSWORD]); 
+                setTimeout(() => {
+                    historyManager.navigateTo(AppState.REGISTER);
+                }, 500);
+            } else {
+                alert(t.passwordsDoNotMatch);
+                clearForm([EL.AUTH.LOGIN_USERNAME, EL.AUTH.LOGIN_PASSWORD]); 
+            }
+        });
+
+        console.log('Login attempt:', { username });
+        try {
+            wsClient.loginUser(user);
+            console.log('Login attempt: ', { username});
+            this.authState = AuthState.LOGGED_IN;
+            uiManager.showUserInfo(user.username);
+        } catch (error) {
+            console.error('Error sending login request:', error);
+            this.authState = AuthState.LOGGED_FAILED;
+            alert('Loggin failed due to connection error.');  
+        }
+
+    }
+
+    // Handles the registration form submission process.
+    // Validates input fields, processes registration, and provides user feedback.
+    private handleRegisterSubmit(): void {
+        const username = getElementById<HTMLInputElement>(EL.AUTH.REGISTER_USERNAME)?.value.trim();
+        const email = getElementById<HTMLInputElement>(EL.AUTH.REGISTER_EMAIL)?.value;
+        const password = getElementById<HTMLInputElement>(EL.AUTH.REGISTER_PASSWORD)?.value;
+        const confirmPassword = getElementById<HTMLInputElement>(EL.AUTH.REGISTER_CONFIRM_PASSWORD)?.value;
+        const t = getCurrentTranslation();
+        const wsClient = WebSocketClient.getInstance();
+
+        // Check if fiels are all full
+        if (!username || !email || !password || !confirmPassword) {
+            alert(t.pleaseFilllAllFields);
+            clearForm([ EL.AUTH.REGISTER_USERNAME, EL.AUTH.REGISTER_EMAIL,
+                EL.AUTH.REGISTER_PASSWORD, EL.AUTH.REGISTER_CONFIRM_PASSWORD]);
+            return;
+        }
+
+        if (password !== confirmPassword) {
+            alert(t.passwordsDoNotMatch);
+            clearForm([ EL.AUTH.REGISTER_USERNAME, EL.AUTH.REGISTER_EMAIL,
+                EL.AUTH.REGISTER_PASSWORD, EL.AUTH.REGISTER_CONFIRM_PASSWORD]);
+            return;
+        }
+
+        const user: RegisterUser = { username, email, password };
+
+        // register the callback in case of success or failure
+        wsClient.onRegistrationFailure((message) => {
+            this.authState = AuthState.LOGGED_FAILED;
+            clearForm([ EL.AUTH.REGISTER_USERNAME, EL.AUTH.REGISTER_EMAIL,
+            EL.AUTH.REGISTER_PASSWORD, EL.AUTH.REGISTER_CONFIRM_PASSWORD]);
+            if (message === "Username is already registered") {
+                alert(message || 'Registration failed. Username already register. Please choose another one');
+            } else {
+                alert(message || 'Registration failed. User already exist. Please login');
+                setTimeout(() => {
+                    historyManager.navigateTo(AppState.LOGIN);
+                }, 500);
+            }
+        });
+
+        wsClient.onError((message) => {
+            this.authState = AuthState.LOGGED_FAILED;
+            clearForm([ EL.AUTH.REGISTER_USERNAME, EL.AUTH.REGISTER_EMAIL,
+            EL.AUTH.REGISTER_PASSWORD, EL.AUTH.REGISTER_CONFIRM_PASSWORD]);
+            alert(message || 'Registration failed. An error occured. Please try again');
+            setTimeout(() => {
+                historyManager.navigateTo(AppState.LOGIN);
+            }, 500);
+        });
+
+        wsClient.onRegistrationSuccess((message) => {
+            this.authState = AuthState.LOGGED_IN;
+            clearForm([ EL.AUTH.REGISTER_USERNAME, EL.AUTH.REGISTER_EMAIL,
+            EL.AUTH.REGISTER_PASSWORD, EL.AUTH.REGISTER_CONFIRM_PASSWORD]);
+            alert(message || 'Registration successful! You can now login.');
+            setTimeout(() => {
+                historyManager.navigateTo(AppState.LOGIN);
+            }, 500);
+        });
+
+        // Apptempt to register new user
+        try {
+            wsClient.registerNewUser(user);
+            console.log('Register attempt: ', { username, email});
+            this.authState = AuthState.LOGGED_IN;
+        } catch (error) {
+            console.error('Error sending registration request:', error);
+            this.authState = AuthState.LOGGED_FAILED;
+            clearForm([ EL.AUTH.REGISTER_USERNAME, EL.AUTH.REGISTER_EMAIL,
+            EL.AUTH.REGISTER_PASSWORD, EL.AUTH.REGISTER_CONFIRM_PASSWORD]);
+            alert('Registration failed due to connection error.');  
+        }
+        
+    }
+
+    // Handles Google OAuth login process.
+    private handleGoogleLogin(): void {
+        // TODO: Implement Google OAuth
+        console.log('Google login clicked - to be implemented');
+        alert('Google login will be implemented later');
+        clearForm([EL.AUTH.LOGIN_USERNAME, EL.AUTH.LOGIN_PASSWORD]);
+        // After successful Google login:
+        // this.currentUser = { username: googleUser.name, email: googleUser.email };
+        // this.authState = AuthState.LOGGED_IN;
+        // uiManager.showUserInfo(this.currentUser.username);
+        // uiManager.hideOverlays('login-modal');
+    }
+
+    // ========================================
+    // STATE GETTERS
+    // ========================================
+
+    // Gets the current authentication state.
+    getAuthState(): AuthState {
+        return this.authState;
+    }
+
+    // Gets the current user information.
+    getCurrentUser(): {username: string; email?: string} | null {
+        return this.currentUser;
+    }
+
+    // Checks if the user is currently authenticated.
+    isUserAuthenticated(): boolean {
+        return this.authState === AuthState.LOGGED_IN;
+    }
+
+    // Checks if the user is in guest mode.
+    isGuest(): boolean {
+        return this.authState === AuthState.GUEST;
+
+    }
+
+    // ========================================
+    // STATE MANAGEMENT
+    // ========================================
+
+    // Logs out the current user and returns to guest state. Clears user data and updates UI accordingly.
+    logout(): void {
+        this.authState = AuthState.GUEST;
+        this.currentUser = null;
+        uiManager.showAuthButtons();
+        historyManager.navigateTo(AppState.MAIN_MENU);;
+        console.log('Logged out - now in guest mode');
+    }
+
+    // Checks the current authentication state and updates UI accordingly. Should be called after page loads or state changes to ensure UI consistency.
+    checkAuthState(): void {
+        if (this.authState === AuthState.LOGGED_IN && this.currentUser) {
+            uiManager.showUserInfo(this.currentUser.username);
+        } else {
+            uiManager.showAuthButtons();
+        }
+    }
+}
+
 export const authManager = AuthManager.getInstance();