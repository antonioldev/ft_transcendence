--- conflicted
+++ resolved
@@ -1,285 +1,269 @@
-<<<<<<< HEAD
-import { ConnectionStatus, MessageType, GameMode, Direction } from '../shared/constants.js'
-import { ClientMessage, ServerMessage, GameStateData, PlayerInfo, RegisterUser, LoginUser } from '../shared/types.js'
-=======
-import { ConnectionStatus, MessageType, GameMode, Direction, WebSocketEvent } from '../shared/constants.js'
-import { ClientMessage, ServerMessage, GameStateData, PlayerInfo } from '../shared/types.js'
->>>>>>> bd3dba95
-
-/**
- * WebSocketClient is responsible for managing the WebSocket connection
- * to the game server, handling messages, and providing callbacks for
- * game state updates, connection events, and errors.
- */
-export class WebSocketClient {
-    private static instance: WebSocketClient;
-    private ws: WebSocket | null = null;
-    private connectionStatus: ConnectionStatus = ConnectionStatus.CONNECTING;
-<<<<<<< HEAD
-    private gameStateCallback: ((state: GameStateData) => void) | null = null;
-    private connectionCallback: (() => void) | null = null;
-    private errorCallback: ((error: string) => void) | null = null;
-    private statusCallback: ((status: ConnectionStatus, message?: string) => void) | null = null;
-    private loginFailureCallback: ((message: string) => void) | null = null;
-    private loginSuccess: ((message: string) => void) | null = null;
-    private RegistrationSuccess: ((message: string) => void) | null = null;
-    private RegistrationFailureCallback: ((message: string) => void) | null = null;
-=======
-    private callbacks: { [event: string]: Function | null } = {};
->>>>>>> bd3dba95
-
-    static getInstance(): WebSocketClient {
-        if (!WebSocketClient.instance) {
-            WebSocketClient.instance = new WebSocketClient();
-        }
-        return WebSocketClient.instance;
-    }
-
-    private constructor() {
-        this.connect();
-    }
-
-    // ========================================
-    // CONNECTION MANAGEMENT
-    // ========================================
-
-    // Establishes a WebSocket connection to the specified URL.
-    private connect(): void {
-        this.connectionStatus = ConnectionStatus.CONNECTING;
-        this.notifyStatus(ConnectionStatus.CONNECTING);
-
-        this.ws = new WebSocket('ws://localhost:3000'); // TODO make it a variable
-
-        const timeout = setTimeout(() => {
-            if (this.connectionStatus === ConnectionStatus.CONNECTING) {
-                this.connectionStatus = ConnectionStatus.FAILED;
-                this.notifyStatus(ConnectionStatus.FAILED);
-                this.triggerCallback(WebSocketEvent.ERROR, 'Connection timeout');
-            }
-        }, 5000);
-
-        this.ws.onopen = () => {
-            clearTimeout(timeout);
-            this.connectionStatus = ConnectionStatus.CONNECTED;
-            this.notifyStatus(ConnectionStatus.CONNECTED);
-            console.log('🔗 Connected to game server');
-            this.triggerCallback(WebSocketEvent.CONNECTION);
-        };
-
-        this.ws.onmessage = (event) => {
-            try {
-                const message: ServerMessage = JSON.parse(event.data);
-                this.handleMessage(message);
-            } catch (error) {
-                console.error('❌ Error parsing server message:', error);
-            }
-        };
-
-        this.ws.onclose = () => {
-            clearTimeout(timeout);
-            console.log('❌ Disconnected from game server');
-            this.connectionStatus = ConnectionStatus.FAILED;
-            this.notifyStatus(ConnectionStatus.FAILED);
-        };
-
-        this.ws.onerror = (error) => {
-            clearTimeout(timeout);
-            console.error('❌ WebSocket error');
-            this.connectionStatus = ConnectionStatus.FAILED;
-            this.notifyStatus(ConnectionStatus.FAILED);
-            this.triggerCallback(WebSocketEvent.ERROR, 'Connection failed');
-        };
-    }
-
-    // Disconnects the WebSocket connection.
-    disconnect(): void {
-        if (this.ws) {
-            this.ws.close();
-            this.ws = null;
-        }
-    }
-
-    // ========================================
-    // MESSAGE HANDLING
-    // ========================================
-
-    // Handles incoming messages from the server.
-    private handleMessage(message: ServerMessage): void {
-        switch (message.type) {
-            case MessageType.GAME_STATE:
-                this.triggerCallback(WebSocketEvent.GAME_STATE, message.state);
-                break;
-            case MessageType.PAUSED:
-                this.triggerCallback(WebSocketEvent.GAME_PAUSED);
-                break;
-            case MessageType.RESUMED:
-                this.triggerCallback(WebSocketEvent.GAME_RESUMED);
-                break;
-            case MessageType.GAME_ENDED:
-                this.triggerCallback(WebSocketEvent.GAME_ENDED);
-                break;
-            case MessageType.WELCOME:
-                console.log('Server says:', message.message);
-                break;
-            case MessageType.ERROR:
-                this.triggerCallback(WebSocketEvent.ERROR, message.message);
-                break;
-            case MessageType.SUCCESS_LOGIN:
-                console.error('✅ Login success:', message.message);
-                if (this.loginSuccess)
-                    this.loginSuccess(message.message || "✅ Login success");
-                break;
-            case MessageType.SUCCESS_REGISTRATION:
-                console.error('✅ Registration success:', message.message);
-                if (this.RegistrationSuccess)
-                    this.RegistrationSuccess(message.message || "✅ Registration success");
-                break;
-            case MessageType.LOGIN_FAILURE:
-                console.error('🚫 Login failed:', message.message);
-                if (this.loginFailureCallback)
-                    this.loginFailureCallback(message.message || "🚫 Login failed: ID/Password not matching");
-                break;
-            case MessageType.USER_NOTEXIST:
-                console.error('🚫 Login failed:', message.message);
-                if (this.loginFailureCallback)
-                    this.loginFailureCallback(message.message || "User doesn't exist");
-                break;
-            case MessageType.USER_EXIST:
-                console.error('🚫 Registration failed:', message.message);
-                if (this.RegistrationFailureCallback)
-                    this.RegistrationFailureCallback(message.message || "🚫 Registration failed: user exist");
-                break;
-            case MessageType.USERNAME_TAKEN:
-                console.error('🚫 Registration failed:', message.message);
-                if (this.RegistrationFailureCallback)
-                    this.RegistrationFailureCallback(message.message || "Username is already registered");
-                break;
-            default:
-                console.warn(`Unhandled message type: ${message.type}`);
-                break;
-        }
-    }
-
-    // ========================================
-    // GAME COMMUNICATION
-    // ========================================
-
-    joinGame(gameMode: GameMode, players: PlayerInfo[]): void {
-        this.sendMessage(MessageType.JOIN_GAME, { gameMode, players });
-    }
-
-    sendPlayerInput(side: number, direction: Direction): void {
-        this.sendMessage(MessageType.PLAYER_INPUT, { side, direction });
-    }
-    
-    sendPauseRequest(): void {
-        this.sendMessage(MessageType.PAUSE_REQUEST);
-    }
-    
-    sendResumeRequest(): void {
-        this.sendMessage(MessageType.RESUME_REQUEST);
-    }
-
-    sendQuitGame(): void { //TODO doesn't work with browser <-
-        this.sendMessage(MessageType.QUIT_GAME);
-    }
-
-    private sendMessage(type: MessageType, data: any = {}): void {
-        if (!this.isConnected()) {
-            console.error('WebSocket is not connected. Cannot send message.');
-            return;
-        }
-    
-        const message: ClientMessage = { type, ...data };
-    
-        try {
-            this.ws!.send(JSON.stringify(message));
-            console.log(`Message sent: ${type}`, message);
-        } catch (error) {
-            console.error(`Error sending message of type ${type}:`, error);
-        }
-    }
-
-    // ========================================
-    // LOGIN/REGISTRATION 
-    // ========================================
-
-    registerNewUser(registrationInfo: RegisterUser): void {
-        console.log("In registration user");
-        if (this.isConnected()) {
-            const message: ClientMessage = {
-                type: MessageType.REGISTER_USER,
-                registerUser: registrationInfo
-            };
-            this.ws!.send(JSON.stringify(message));
-        }        
-    }
-
-    loginUser(loginInfo: LoginUser): void {
-        console.log("In login user");
-        if (this.isConnected()) {
-            const message: ClientMessage = {
-                type: MessageType.LOGIN_USER,
-                loginUser: loginInfo
-            };
-            this.ws!.send(JSON.stringify(message));
-        }          
-    }
-
-    // ========================================
-    // CALLBACK REGISTRATION
-    // ========================================
-
-    registerCallback(event: WebSocketEvent, callback: Function): void {
-        this.callbacks[event] = callback;
-    }
-    
-    triggerCallback(event: WebSocketEvent, data?: any): void {
-        const callback = this.callbacks[event];
-        if (callback) {
-            try {
-                callback(data);
-            } catch (error) {
-                console.error(`Error triggering callback for event ${event}:`, error);
-            }
-        }
-    }
-<<<<<<< HEAD
-
-    onLoginFailure(callback: (message?: string) => void): void {
-        this.loginFailureCallback = callback;
-    }
-
-    onRegistrationFailure(callback: (message: string) => void): void {
-        this.RegistrationFailureCallback = callback;
-    }
-
-    onLoginSuccess(callback: (message: string) => void): void {
-        this.loginSuccess = callback;
-    }
-
-    onRegistrationSuccess(callback: (message: string) => void): void {
-        this.RegistrationSuccess = callback;
-    }
-
-
-
-=======
-    
->>>>>>> bd3dba95
-    // ========================================
-    // STATUS & UTILITY
-    // ========================================
-
-    // Checks if the WebSocket is currently connected.
-    isConnected(): boolean {
-        return this.connectionStatus === ConnectionStatus.CONNECTED;
-    }
-
-    // Notifies registered callbacks about status changes.
-    private notifyStatus(status: ConnectionStatus): void {
-        this.triggerCallback(WebSocketEvent.STATUS_CHANGE, status);
-    }
-}
-
+import { ConnectionStatus, MessageType, GameMode, Direction, WebSocketEvent } from '../shared/constants.js'
+import { ClientMessage, ServerMessage, GameStateData, PlayerInfo, RegisterUser, LoginUser } from '../shared/types.js'
+
+/**
+ * WebSocketClient is responsible for managing the WebSocket connection
+ * to the game server, handling messages, and providing callbacks for
+ * game state updates, connection events, and errors.
+ */
+export class WebSocketClient {
+    private static instance: WebSocketClient;
+    private ws: WebSocket | null = null;
+    private connectionStatus: ConnectionStatus = ConnectionStatus.CONNECTING;
+    private callbacks: { [event: string]: Function | null } = {};
+    private loginFailureCallback: ((message: string) => void) | null = null;
+    private loginSuccess: ((message: string) => void) | null = null;
+    private RegistrationSuccess: ((message: string) => void) | null = null;
+    private RegistrationFailureCallback: ((message: string) => void) | null = null;
+
+    static getInstance(): WebSocketClient {
+        if (!WebSocketClient.instance) {
+            WebSocketClient.instance = new WebSocketClient();
+        }
+        return WebSocketClient.instance;
+    }
+
+    private constructor() {
+        this.connect();
+    }
+
+    // ========================================
+    // CONNECTION MANAGEMENT
+    // ========================================
+
+    // Establishes a WebSocket connection to the specified URL.
+    private connect(): void {
+        this.connectionStatus = ConnectionStatus.CONNECTING;
+        this.notifyStatus(ConnectionStatus.CONNECTING);
+
+        this.ws = new WebSocket('ws://localhost:3000'); // TODO make it a variable
+
+        const timeout = setTimeout(() => {
+            if (this.connectionStatus === ConnectionStatus.CONNECTING) {
+                this.connectionStatus = ConnectionStatus.FAILED;
+                this.notifyStatus(ConnectionStatus.FAILED);
+                this.triggerCallback(WebSocketEvent.ERROR, 'Connection timeout');
+            }
+        }, 5000);
+
+        this.ws.onopen = () => {
+            clearTimeout(timeout);
+            this.connectionStatus = ConnectionStatus.CONNECTED;
+            this.notifyStatus(ConnectionStatus.CONNECTED);
+            console.log('🔗 Connected to game server');
+            this.triggerCallback(WebSocketEvent.CONNECTION);
+        };
+
+        this.ws.onmessage = (event) => {
+            try {
+                const message: ServerMessage = JSON.parse(event.data);
+                this.handleMessage(message);
+            } catch (error) {
+                console.error('❌ Error parsing server message:', error);
+            }
+        };
+
+        this.ws.onclose = () => {
+            clearTimeout(timeout);
+            console.log('❌ Disconnected from game server');
+            this.connectionStatus = ConnectionStatus.FAILED;
+            this.notifyStatus(ConnectionStatus.FAILED);
+        };
+
+        this.ws.onerror = (error) => {
+            clearTimeout(timeout);
+            console.error('❌ WebSocket error');
+            this.connectionStatus = ConnectionStatus.FAILED;
+            this.notifyStatus(ConnectionStatus.FAILED);
+            this.triggerCallback(WebSocketEvent.ERROR, 'Connection failed');
+        };
+    }
+
+    // Disconnects the WebSocket connection.
+    disconnect(): void {
+        if (this.ws) {
+            this.ws.close();
+            this.ws = null;
+        }
+    }
+
+    // ========================================
+    // MESSAGE HANDLING
+    // ========================================
+
+    // Handles incoming messages from the server.
+    private handleMessage(message: ServerMessage): void {
+        switch (message.type) {
+            case MessageType.GAME_STATE:
+                this.triggerCallback(WebSocketEvent.GAME_STATE, message.state);
+                break;
+            case MessageType.PAUSED:
+                this.triggerCallback(WebSocketEvent.GAME_PAUSED);
+                break;
+            case MessageType.RESUMED:
+                this.triggerCallback(WebSocketEvent.GAME_RESUMED);
+                break;
+            case MessageType.GAME_ENDED:
+                this.triggerCallback(WebSocketEvent.GAME_ENDED);
+                break;
+            case MessageType.WELCOME:
+                console.log('Server says:', message.message);
+                break;
+            case MessageType.ERROR:
+                this.triggerCallback(WebSocketEvent.ERROR, message.message);
+                break;
+            case MessageType.SUCCESS_LOGIN:
+                console.error('✅ Login success:', message.message);
+                if (this.loginSuccess)
+                    this.loginSuccess(message.message || "✅ Login success");
+                break;
+            case MessageType.SUCCESS_REGISTRATION:
+                console.error('✅ Registration success:', message.message);
+                if (this.RegistrationSuccess)
+                    this.RegistrationSuccess(message.message || "✅ Registration success");
+                break;
+            case MessageType.LOGIN_FAILURE:
+                console.error('🚫 Login failed:', message.message);
+                if (this.loginFailureCallback)
+                    this.loginFailureCallback(message.message || "🚫 Login failed: ID/Password not matching");
+                break;
+            case MessageType.USER_NOTEXIST:
+                console.error('🚫 Login failed:', message.message);
+                if (this.loginFailureCallback)
+                    this.loginFailureCallback(message.message || "User doesn't exist");
+                break;
+            case MessageType.USER_EXIST:
+                console.error('🚫 Registration failed:', message.message);
+                if (this.RegistrationFailureCallback)
+                    this.RegistrationFailureCallback(message.message || "🚫 Registration failed: user exist");
+                break;
+            case MessageType.USERNAME_TAKEN:
+                console.error('🚫 Registration failed:', message.message);
+                if (this.RegistrationFailureCallback)
+                    this.RegistrationFailureCallback(message.message || "Username is already registered");
+                break;
+            default:
+                console.warn(`Unhandled message type: ${message.type}`);
+                break;
+        }
+    }
+
+    // ========================================
+    // GAME COMMUNICATION
+    // ========================================
+
+    joinGame(gameMode: GameMode, players: PlayerInfo[]): void {
+        this.sendMessage(MessageType.JOIN_GAME, { gameMode, players });
+    }
+
+    sendPlayerInput(side: number, direction: Direction): void {
+        this.sendMessage(MessageType.PLAYER_INPUT, { side, direction });
+    }
+    
+    sendPauseRequest(): void {
+        this.sendMessage(MessageType.PAUSE_REQUEST);
+    }
+    
+    sendResumeRequest(): void {
+        this.sendMessage(MessageType.RESUME_REQUEST);
+    }
+
+    sendQuitGame(): void { //TODO doesn't work with browser <-
+        this.sendMessage(MessageType.QUIT_GAME);
+    }
+
+    private sendMessage(type: MessageType, data: any = {}): void {
+        if (!this.isConnected()) {
+            console.error('WebSocket is not connected. Cannot send message.');
+            return;
+        }
+    
+        const message: ClientMessage = { type, ...data };
+    
+        try {
+            this.ws!.send(JSON.stringify(message));
+            console.log(`Message sent: ${type}`, message);
+        } catch (error) {
+            console.error(`Error sending message of type ${type}:`, error);
+        }
+    }
+
+    // ========================================
+    // LOGIN/REGISTRATION 
+    // ========================================
+
+    registerNewUser(registrationInfo: RegisterUser): void {
+        console.log("In registration user");
+        if (this.isConnected()) {
+            const message: ClientMessage = {
+                type: MessageType.REGISTER_USER,
+                registerUser: registrationInfo
+            };
+            this.ws!.send(JSON.stringify(message));
+        }        
+    }
+
+    loginUser(loginInfo: LoginUser): void {
+        console.log("In login user");
+        if (this.isConnected()) {
+            const message: ClientMessage = {
+                type: MessageType.LOGIN_USER,
+                loginUser: loginInfo
+            };
+            this.ws!.send(JSON.stringify(message));
+        }          
+    }
+
+    // ========================================
+    // CALLBACK REGISTRATION
+    // ========================================
+
+    registerCallback(event: WebSocketEvent, callback: Function): void {
+        this.callbacks[event] = callback;
+    }
+    
+    triggerCallback(event: WebSocketEvent, data?: any): void {
+        const callback = this.callbacks[event];
+        if (callback) {
+            try {
+                callback(data);
+            } catch (error) {
+                console.error(`Error triggering callback for event ${event}:`, error);
+            }
+        }
+    }
+
+    onLoginFailure(callback: (message?: string) => void): void {
+        this.loginFailureCallback = callback;
+    }
+
+    onRegistrationFailure(callback: (message: string) => void): void {
+        this.RegistrationFailureCallback = callback;
+    }
+
+    onLoginSuccess(callback: (message: string) => void): void {
+        this.loginSuccess = callback;
+    }
+
+    onRegistrationSuccess(callback: (message: string) => void): void {
+        this.RegistrationSuccess = callback;
+    }
+
+
+    
+    // ========================================
+    // STATUS & UTILITY
+    // ========================================
+
+    // Checks if the WebSocket is currently connected.
+    isConnected(): boolean {
+        return this.connectionStatus === ConnectionStatus.CONNECTED;
+    }
+
+    // Notifies registered callbacks about status changes.
+    private notifyStatus(status: ConnectionStatus): void {
+        this.triggerCallback(WebSocketEvent.STATUS_CHANGE, status);
+    }
+}
+
 export const webSocketClient = WebSocketClient.getInstance();