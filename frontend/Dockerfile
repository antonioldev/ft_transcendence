# ======================
# MODO DESENVOLVIMENTO
# ======================
FROM node:alpine AS dev
WORKDIR /app

<<<<<<< HEAD
# Build stage for TypeScript
# FROM node:alpine AS builder
# # Using a builder stage to save space by only copying the necessary build artifacts to the final image

# ======================
# MODO DESENVOLVIMENTO
# ======================
FROM node:alpine AS dev
WORKDIR /app

COPY package*.json package-lock.json ./
RUN npm install

COPY src/ ./src/
COPY src/index.html ./
COPY tsconfig.json ./
COPY tailwind.config.js ./
COPY postcss.config.js ./
COPY vite.config.js ./

EXPOSE 5173

CMD ["npm", "run", "dev"]

# # Copy built JS files
# COPY --from=builder /app/dist/ /usr/share/nginx/html/
# ARG GOOGLE_CLIENT_ID
# RUN sh -c "echo \"window.GOOGLE_CLIENT_ID='${GOOGLE_CLIENT_ID}';\" > /usr/share/nginx/html/env-config.js"

# COPY mime.types /etc/nginx/mime.types

# # Build stage for TypeScript
# FROM node:alpine AS builder
# # Using a builder stage to save space by only copying the necessary build artifacts to the final image

# WORKDIR /app

# # Copy package files
# COPY package*.json package-lock.json ./

# # Install dependencies
# RUN npm install

# # Pass GOOGLE_CLIENT_ID as a build argument
# ARG GOOGLE_CLIENT_ID

# # Inject GOOGLE_CLIENT_ID into the frontend code
# RUN mkdir -p /app/dist && echo "window.GOOGLE_CLIENT_ID = '${GOOGLE_CLIENT_ID}';" > /app/dist/env-config.js

# # Copy TypeScript source and config files
# COPY src/ ./src/
# COPY tsconfig.json ./
# COPY tailwind.config.js ./
# COPY postcss.config.js ./

# # Build TypeScript and CSS
# RUN npm run build

# # Production stage
# FROM nginx:alpine

# # Copy built JS files
# COPY --from=builder /app/dist/ /usr/share/nginx/html/
# # COPY mime.types /etc/nginx/mime.types

=======
COPY package*.json package-lock.json ./
RUN npm install

COPY src/ ./src/
COPY tsconfig.json ./
COPY tailwind.config.js ./
COPY postcss.config.js ./
COPY vite.config.js ./

EXPOSE 5173

CMD ["npm", "run", "dev"]


# # Build stage for TypeScript
# FROM node:alpine AS builder
# # Using a builder stage to save space by only copying the necessary build artifacts to the final image

# WORKDIR /app

# # Copy package files
# COPY package*.json package-lock.json ./

# # Install dependencies
# RUN npm install

# # Pass GOOGLE_CLIENT_ID as a build argument
# ARG GOOGLE_CLIENT_ID

# # Inject GOOGLE_CLIENT_ID into the frontend code
# RUN mkdir -p /app/dist && echo "window.GOOGLE_CLIENT_ID = '${GOOGLE_CLIENT_ID}';" > /app/dist/env-config.js

# # Copy TypeScript source and config files
# COPY src/ ./src/
# COPY tsconfig.json ./
# COPY tailwind.config.js ./
# COPY postcss.config.js ./

# # Build TypeScript and CSS
# RUN npm run build

# # Production stage
# FROM nginx:alpine

# # Copy built JS files
# COPY --from=builder /app/dist/ /usr/share/nginx/html/
# # COPY mime.types /etc/nginx/mime.types

>>>>>>> 8c46ad79
# # Copy HTML and other static files
# COPY src/*.html /usr/share/nginx/html/
# COPY src/42_favicon.ico /usr/share/nginx/html/
# COPY src/atari.png /usr/share/nginx/html/
# COPY src/assets/ /usr/share/nginx/html/assets/

# EXPOSE 80<|MERGE_RESOLUTION|>--- conflicted
+++ resolved
@@ -1,129 +1,74 @@
-# ======================
-# MODO DESENVOLVIMENTO
-# ======================
-FROM node:alpine AS dev
-WORKDIR /app
-
-<<<<<<< HEAD
-# Build stage for TypeScript
-# FROM node:alpine AS builder
-# # Using a builder stage to save space by only copying the necessary build artifacts to the final image
-
-# ======================
-# MODO DESENVOLVIMENTO
-# ======================
-FROM node:alpine AS dev
-WORKDIR /app
-
-COPY package*.json package-lock.json ./
-RUN npm install
-
-COPY src/ ./src/
-COPY src/index.html ./
-COPY tsconfig.json ./
-COPY tailwind.config.js ./
-COPY postcss.config.js ./
-COPY vite.config.js ./
-
-EXPOSE 5173
-
-CMD ["npm", "run", "dev"]
-
-# # Copy built JS files
-# COPY --from=builder /app/dist/ /usr/share/nginx/html/
-# ARG GOOGLE_CLIENT_ID
-# RUN sh -c "echo \"window.GOOGLE_CLIENT_ID='${GOOGLE_CLIENT_ID}';\" > /usr/share/nginx/html/env-config.js"
-
-# COPY mime.types /etc/nginx/mime.types
-
-# # Build stage for TypeScript
-# FROM node:alpine AS builder
-# # Using a builder stage to save space by only copying the necessary build artifacts to the final image
-
-# WORKDIR /app
-
-# # Copy package files
-# COPY package*.json package-lock.json ./
-
-# # Install dependencies
-# RUN npm install
-
-# # Pass GOOGLE_CLIENT_ID as a build argument
-# ARG GOOGLE_CLIENT_ID
-
-# # Inject GOOGLE_CLIENT_ID into the frontend code
-# RUN mkdir -p /app/dist && echo "window.GOOGLE_CLIENT_ID = '${GOOGLE_CLIENT_ID}';" > /app/dist/env-config.js
-
-# # Copy TypeScript source and config files
-# COPY src/ ./src/
-# COPY tsconfig.json ./
-# COPY tailwind.config.js ./
-# COPY postcss.config.js ./
-
-# # Build TypeScript and CSS
-# RUN npm run build
-
-# # Production stage
-# FROM nginx:alpine
-
-# # Copy built JS files
-# COPY --from=builder /app/dist/ /usr/share/nginx/html/
-# # COPY mime.types /etc/nginx/mime.types
-
-=======
-COPY package*.json package-lock.json ./
-RUN npm install
-
-COPY src/ ./src/
-COPY tsconfig.json ./
-COPY tailwind.config.js ./
-COPY postcss.config.js ./
-COPY vite.config.js ./
-
-EXPOSE 5173
-
-CMD ["npm", "run", "dev"]
-
-
-# # Build stage for TypeScript
-# FROM node:alpine AS builder
-# # Using a builder stage to save space by only copying the necessary build artifacts to the final image
-
-# WORKDIR /app
-
-# # Copy package files
-# COPY package*.json package-lock.json ./
-
-# # Install dependencies
-# RUN npm install
-
-# # Pass GOOGLE_CLIENT_ID as a build argument
-# ARG GOOGLE_CLIENT_ID
-
-# # Inject GOOGLE_CLIENT_ID into the frontend code
-# RUN mkdir -p /app/dist && echo "window.GOOGLE_CLIENT_ID = '${GOOGLE_CLIENT_ID}';" > /app/dist/env-config.js
-
-# # Copy TypeScript source and config files
-# COPY src/ ./src/
-# COPY tsconfig.json ./
-# COPY tailwind.config.js ./
-# COPY postcss.config.js ./
-
-# # Build TypeScript and CSS
-# RUN npm run build
-
-# # Production stage
-# FROM nginx:alpine
-
-# # Copy built JS files
-# COPY --from=builder /app/dist/ /usr/share/nginx/html/
-# # COPY mime.types /etc/nginx/mime.types
-
->>>>>>> 8c46ad79
-# # Copy HTML and other static files
-# COPY src/*.html /usr/share/nginx/html/
-# COPY src/42_favicon.ico /usr/share/nginx/html/
-# COPY src/atari.png /usr/share/nginx/html/
-# COPY src/assets/ /usr/share/nginx/html/assets/
-
+
+
+# Build stage for TypeScript
+# FROM node:alpine AS builder
+# # Using a builder stage to save space by only copying the necessary build artifacts to the final image
+
+# ======================
+# MODO DESENVOLVIMENTO
+# ======================
+FROM node:alpine AS dev
+WORKDIR /app
+
+COPY package*.json package-lock.json ./
+RUN npm install
+
+COPY src/ ./src/
+COPY src/index.html ./
+COPY tsconfig.json ./
+COPY tailwind.config.js ./
+COPY postcss.config.js ./
+COPY vite.config.js ./
+
+EXPOSE 5173
+
+CMD ["npm", "run", "dev"]
+
+# # Copy built JS files
+# COPY --from=builder /app/dist/ /usr/share/nginx/html/
+# ARG GOOGLE_CLIENT_ID
+# RUN sh -c "echo \"window.GOOGLE_CLIENT_ID='${GOOGLE_CLIENT_ID}';\" > /usr/share/nginx/html/env-config.js"
+
+# COPY mime.types /etc/nginx/mime.types
+
+# # Build stage for TypeScript
+# FROM node:alpine AS builder
+# # Using a builder stage to save space by only copying the necessary build artifacts to the final image
+
+# WORKDIR /app
+
+# # Copy package files
+# COPY package*.json package-lock.json ./
+
+# # Install dependencies
+# RUN npm install
+
+# # Pass GOOGLE_CLIENT_ID as a build argument
+# ARG GOOGLE_CLIENT_ID
+
+# # Inject GOOGLE_CLIENT_ID into the frontend code
+# RUN mkdir -p /app/dist && echo "window.GOOGLE_CLIENT_ID = '${GOOGLE_CLIENT_ID}';" > /app/dist/env-config.js
+
+# # Copy TypeScript source and config files
+# COPY src/ ./src/
+# COPY tsconfig.json ./
+# COPY tailwind.config.js ./
+# COPY postcss.config.js ./
+
+# # Build TypeScript and CSS
+# RUN npm run build
+
+# # Production stage
+# FROM nginx:alpine
+
+# # Copy built JS files
+# COPY --from=builder /app/dist/ /usr/share/nginx/html/
+# # COPY mime.types /etc/nginx/mime.types
+
+# # Copy HTML and other static files
+# COPY src/*.html /usr/share/nginx/html/
+# COPY src/42_favicon.ico /usr/share/nginx/html/
+# COPY src/atari.png /usr/share/nginx/html/
+# COPY src/assets/ /usr/share/nginx/html/assets/
+
 # EXPOSE 80