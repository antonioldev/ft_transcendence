services:
<<<<<<< HEAD
## REVERSE PROXY
  nginx:
    container_name: transcendence-nginx
    build:
      context: ./nginx
      dockerfile: Dockerfile
    ports: ["8080:80", "8443:443"]
    depends_on: [frontend, backend]

=======
>>>>>>> 6fe4b350
## FRONTEND CONTAINER
  frontend:
    container_name: transcendence-frontend
    build:
      context: ./frontend
      dockerfile: Dockerfile
      args:
        - GOOGLE_CLIENT_ID=${GOOGLE_CLIENT_ID}
    ports:
      - "${FRONTEND_PORT:-8080}:80"
    # env_file:
    #   - .env
    depends_on:
      - backend
## BACKEND CONTAINER
  backend:
    container_name: transcendence-backend
    build: 
      context: ./backend
      dockerfile: Dockerfile
    ports:
      - "${BACKEND_PORT:-3000}:${BACKEND_PORT:-3000}"
    volumes:
    #   - ./backend/src:/app/src
      - ./backend/src/database:/app/database
    env_file:
      - .env
    command: npm start
    # networks:
      # - app-network


# networks:
#   app-network:
#     driver: bridge
# volumes:
#   transcendence-db:
#       driver: local
<|MERGE_RESOLUTION|>--- conflicted
+++ resolved
@@ -1,51 +1,48 @@
-services:
-<<<<<<< HEAD
-## REVERSE PROXY
-  nginx:
-    container_name: transcendence-nginx
-    build:
-      context: ./nginx
-      dockerfile: Dockerfile
-    ports: ["8080:80", "8443:443"]
-    depends_on: [frontend, backend]
-
-=======
->>>>>>> 6fe4b350
-## FRONTEND CONTAINER
-  frontend:
-    container_name: transcendence-frontend
-    build:
-      context: ./frontend
-      dockerfile: Dockerfile
-      args:
-        - GOOGLE_CLIENT_ID=${GOOGLE_CLIENT_ID}
-    ports:
-      - "${FRONTEND_PORT:-8080}:80"
-    # env_file:
-    #   - .env
-    depends_on:
-      - backend
-## BACKEND CONTAINER
-  backend:
-    container_name: transcendence-backend
-    build: 
-      context: ./backend
-      dockerfile: Dockerfile
-    ports:
-      - "${BACKEND_PORT:-3000}:${BACKEND_PORT:-3000}"
-    volumes:
-    #   - ./backend/src:/app/src
-      - ./backend/src/database:/app/database
-    env_file:
-      - .env
-    command: npm start
-    # networks:
-      # - app-network
-
-
-# networks:
-#   app-network:
-#     driver: bridge
-# volumes:
-#   transcendence-db:
-#       driver: local
+services:
+## REVERSE PROXY
+  nginx:
+    container_name: transcendence-nginx
+    build:
+      context: ./nginx
+      dockerfile: Dockerfile
+    ports: ["8080:80", "8443:443"]
+    depends_on: [frontend, backend]
+
+## FRONTEND CONTAINER
+  frontend:
+    container_name: transcendence-frontend
+    build:
+      context: ./frontend
+      dockerfile: Dockerfile
+      args:
+        - GOOGLE_CLIENT_ID=${GOOGLE_CLIENT_ID}
+    ports:
+      - "${FRONTEND_PORT:-8080}:80"
+    # env_file:
+    #   - .env
+    depends_on:
+      - backend
+## BACKEND CONTAINER
+  backend:
+    container_name: transcendence-backend
+    build: 
+      context: ./backend
+      dockerfile: Dockerfile
+    ports:
+      - "${BACKEND_PORT:-3000}:${BACKEND_PORT:-3000}"
+    volumes:
+    #   - ./backend/src:/app/src
+      - ./backend/src/database:/app/database
+    env_file:
+      - .env
+    command: npm start
+    # networks:
+      # - app-network
+
+
+# networks:
+#   app-network:
+#     driver: bridge
+# volumes:
+#   transcendence-db:
+#       driver: local