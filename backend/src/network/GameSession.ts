import { Game } from '../core/game.js';
import { Client, Player } from '../models/Client.js';
import { MessageType, GameMode } from '../shared/constants.js';
import { PlayerInput, ServerMessage } from '../shared/types.js';
<<<<<<< HEAD
import { diff } from 'util';
=======
>>>>>>> fa8c1905

export abstract class AbstractGameSession {
	mode: GameMode;
	id: string;
	clients: Client[] = [];
	players: Player[] = [];
	player_capacity: number = 2;
	client_capacity: number = 1;
	full: boolean = false;
	running: boolean = false;
<<<<<<< HEAD
	paused: boolean = false;
	readyClients: Set<string> = new Set(); // New, keep track of clients that finish loading
	ai_difficulty?: number; // hardcoded to be set to Impossible
=======
	ai_difficulty?: number; // temp hardcoded to be set to Impossible 
>>>>>>> fa8c1905

    constructor(mode: GameMode, game_id: string) {
		this.id = game_id
        this.mode = mode
		if (this.mode == GameMode.TWO_PLAYER_REMOTE) {
			this.client_capacity = 2
		}
	}

	broadcast(message: ServerMessage, clients?: Client[]): void {
		const targets = clients ?? this.clients;
		let deleted_clients: (Client)[] = [];
		for (const client of targets) {
			try {
				client.websocket.send(JSON.stringify(message));
			}
			catch { 
				deleted_clients.push(client);
			}
		}
		for (const client of deleted_clients) {
			this.remove_client(client);
		}
	}

	set_ai_difficulty(difficulty: number | undefined) {
		this.ai_difficulty = difficulty;
		// if we want to change the ai diffiulty mid game we can add to this function and update the bot in the game
	}

	add_client(client: Client) {
		if (this.clients.length >= this.client_capacity) return ;

		this.clients.push(client);
		if (this.clients.length === this.client_capacity) {
			this.full = true;
		}
}

	remove_client(client: Client) {
		const index = this.clients.indexOf(client);
		if (index !== -1) {
			this.clients.splice(index, 1);
			// this.readyClients.delete(client.id); // WILL CHANGE AFTER
			this.full = false;
		}
		if (this.clients.length === 0) {
			this.stop();
		}
	}
	
	add_player(player: Player) {
		if (this.players.length < this.player_capacity) {
			this.players.push(player);
		}
	}

	add_CPUs() {
		for (let i = 1; this.players.length < this.player_capacity; i++) {
			this.players.push(new Player(`CPU_${i}`, "CPU", undefined, this.ai_difficulty));
		}

		// if (this.mode === GameMode.TWO_PLAYER_REMOTE) {
		// 	this.mode = GameMode.SINGLE_PLAYER
		// }

		this.client_capacity = this.clients.length;
    }

	remove_player(player: Player) {
		const index = this.players.indexOf(player);
		if (index !== -1) {
			this.players.splice(index, 1);
			this.full = false;
		}
		if (this.players.length === 0) {
			this.stop();
		}
	}

	abstract waitingForPlayersReady(match_id?: string): void;
	abstract start(): Promise<void>; 
	abstract stop(match_id?: string): void;
	abstract pause(match_id?: string): boolean;
	abstract resume(match_id?: string): boolean;

	abstract enqueue(input: PlayerInput): void;
	abstract setClientReady(client: Client, match_id?: string): void;
	abstract allClientsReady(match_id?: string): boolean;
	abstract handlePlayerQuit(quitter_id: string, match_id?: string): void;
	abstract canClientControlGame(client: Client, match_id?: string): boolean;
}

export class GameSession extends AbstractGameSession{
	game!: Game;
	readyClients: Set<string> = new Set(); // New, keep track of clients that finish loading

	constructor (mode: GameMode, game_id: string) {
		super(mode, game_id)
	}

	async start(): Promise<void> {
		if (this.running) return;
		this.running = true;
		
		this.add_CPUs(); // add any CPU's if necessary
		await this.waitingForPlayersReady();
		
		this.game = new Game(this.players, this.broadcast.bind(this))
		await this.game.run();
		this.stop();
	}

	stop(): void {
		if (!this.running) return;
		
		let winner: string | undefined;
		if (this.game?.winner)
			winner = this.game.winner.name;
		if (this.game?.running)
			this.game.stop(this.id);
		
		this.running = false;
		this.broadcast({ 
			type: MessageType.SESSION_ENDED,
			...(winner && { winner: winner })
		});
	}
	
	pause(): boolean {
		if (!this.running || !this.game) {
			console.log(`Game ${this.id} is not running, cannot pause`);
			return false;
		}
		if (this.game.paused) {
			console.log(`Game ${this.id} is already paused`);
			return false;
		}

		this.game.pause();
		return true;
	}

	resume(): boolean {
		if (!this.running || !this.game) {
			console.log(`Game ${this.id} is not running, cannot resume`);
			return false;
		}
		if (!this.game.paused) {
			console.log(`Game ${this.id} is not paused`);
			return false;
		}

		this.game.resume();
		return true;
	}

	enqueue(input: PlayerInput): void  {
		this.game?.enqueue(input);
	}

	setClientReady(client: Client): void { // New function, add client in the readyClient list
		this.readyClients.add(client.id);
		console.log(`Client ${client.id} marked as ready. Ready clients: ${this.readyClients.size}/${this.clients.length}`);
	}

	allClientsReady(): boolean {
		console.log(`All clients ready in game ${this.id}, sending ALL_READY`);
		return (this.readyClients.size === this.clients.length && this.clients.length > 0);
	}

	async waitingForPlayersReady() {
		while (!this.allClientsReady()) {
			await new Promise(resolve => setTimeout(resolve, 1000));
		}
	}
	
	handlePlayerQuit(quitter_id: string): void {
		if (this.game && this.mode == GameMode.TWO_PLAYER_REMOTE) {
			this.game.setOtherPlayerWinner(quitter_id);
		}
		this.stop();
	}

	canClientControlGame(client: Client) {
		if (!this.clients.includes(client))
			return false;

		// TODO need to add more check
		return true;
	}

}
<|MERGE_RESOLUTION|>--- conflicted
+++ resolved
@@ -1,218 +1,208 @@
-import { Game } from '../core/game.js';
-import { Client, Player } from '../models/Client.js';
-import { MessageType, GameMode } from '../shared/constants.js';
-import { PlayerInput, ServerMessage } from '../shared/types.js';
-<<<<<<< HEAD
-import { diff } from 'util';
-=======
->>>>>>> fa8c1905
-
-export abstract class AbstractGameSession {
-	mode: GameMode;
-	id: string;
-	clients: Client[] = [];
-	players: Player[] = [];
-	player_capacity: number = 2;
-	client_capacity: number = 1;
-	full: boolean = false;
-	running: boolean = false;
-<<<<<<< HEAD
-	paused: boolean = false;
-	readyClients: Set<string> = new Set(); // New, keep track of clients that finish loading
-	ai_difficulty?: number; // hardcoded to be set to Impossible
-=======
-	ai_difficulty?: number; // temp hardcoded to be set to Impossible 
->>>>>>> fa8c1905
-
-    constructor(mode: GameMode, game_id: string) {
-		this.id = game_id
-        this.mode = mode
-		if (this.mode == GameMode.TWO_PLAYER_REMOTE) {
-			this.client_capacity = 2
-		}
-	}
-
-	broadcast(message: ServerMessage, clients?: Client[]): void {
-		const targets = clients ?? this.clients;
-		let deleted_clients: (Client)[] = [];
-		for (const client of targets) {
-			try {
-				client.websocket.send(JSON.stringify(message));
-			}
-			catch { 
-				deleted_clients.push(client);
-			}
-		}
-		for (const client of deleted_clients) {
-			this.remove_client(client);
-		}
-	}
-
-	set_ai_difficulty(difficulty: number | undefined) {
-		this.ai_difficulty = difficulty;
-		// if we want to change the ai diffiulty mid game we can add to this function and update the bot in the game
-	}
-
-	add_client(client: Client) {
-		if (this.clients.length >= this.client_capacity) return ;
-
-		this.clients.push(client);
-		if (this.clients.length === this.client_capacity) {
-			this.full = true;
-		}
-}
-
-	remove_client(client: Client) {
-		const index = this.clients.indexOf(client);
-		if (index !== -1) {
-			this.clients.splice(index, 1);
-			// this.readyClients.delete(client.id); // WILL CHANGE AFTER
-			this.full = false;
-		}
-		if (this.clients.length === 0) {
-			this.stop();
-		}
-	}
-	
-	add_player(player: Player) {
-		if (this.players.length < this.player_capacity) {
-			this.players.push(player);
-		}
-	}
-
-	add_CPUs() {
-		for (let i = 1; this.players.length < this.player_capacity; i++) {
-			this.players.push(new Player(`CPU_${i}`, "CPU", undefined, this.ai_difficulty));
-		}
-
-		// if (this.mode === GameMode.TWO_PLAYER_REMOTE) {
-		// 	this.mode = GameMode.SINGLE_PLAYER
-		// }
-
-		this.client_capacity = this.clients.length;
-    }
-
-	remove_player(player: Player) {
-		const index = this.players.indexOf(player);
-		if (index !== -1) {
-			this.players.splice(index, 1);
-			this.full = false;
-		}
-		if (this.players.length === 0) {
-			this.stop();
-		}
-	}
-
-	abstract waitingForPlayersReady(match_id?: string): void;
-	abstract start(): Promise<void>; 
-	abstract stop(match_id?: string): void;
-	abstract pause(match_id?: string): boolean;
-	abstract resume(match_id?: string): boolean;
-
-	abstract enqueue(input: PlayerInput): void;
-	abstract setClientReady(client: Client, match_id?: string): void;
-	abstract allClientsReady(match_id?: string): boolean;
-	abstract handlePlayerQuit(quitter_id: string, match_id?: string): void;
-	abstract canClientControlGame(client: Client, match_id?: string): boolean;
-}
-
-export class GameSession extends AbstractGameSession{
-	game!: Game;
-	readyClients: Set<string> = new Set(); // New, keep track of clients that finish loading
-
-	constructor (mode: GameMode, game_id: string) {
-		super(mode, game_id)
-	}
-
-	async start(): Promise<void> {
-		if (this.running) return;
-		this.running = true;
-		
-		this.add_CPUs(); // add any CPU's if necessary
-		await this.waitingForPlayersReady();
-		
-		this.game = new Game(this.players, this.broadcast.bind(this))
-		await this.game.run();
-		this.stop();
-	}
-
-	stop(): void {
-		if (!this.running) return;
-		
-		let winner: string | undefined;
-		if (this.game?.winner)
-			winner = this.game.winner.name;
-		if (this.game?.running)
-			this.game.stop(this.id);
-		
-		this.running = false;
-		this.broadcast({ 
-			type: MessageType.SESSION_ENDED,
-			...(winner && { winner: winner })
-		});
-	}
-	
-	pause(): boolean {
-		if (!this.running || !this.game) {
-			console.log(`Game ${this.id} is not running, cannot pause`);
-			return false;
-		}
-		if (this.game.paused) {
-			console.log(`Game ${this.id} is already paused`);
-			return false;
-		}
-
-		this.game.pause();
-		return true;
-	}
-
-	resume(): boolean {
-		if (!this.running || !this.game) {
-			console.log(`Game ${this.id} is not running, cannot resume`);
-			return false;
-		}
-		if (!this.game.paused) {
-			console.log(`Game ${this.id} is not paused`);
-			return false;
-		}
-
-		this.game.resume();
-		return true;
-	}
-
-	enqueue(input: PlayerInput): void  {
-		this.game?.enqueue(input);
-	}
-
-	setClientReady(client: Client): void { // New function, add client in the readyClient list
-		this.readyClients.add(client.id);
-		console.log(`Client ${client.id} marked as ready. Ready clients: ${this.readyClients.size}/${this.clients.length}`);
-	}
-
-	allClientsReady(): boolean {
-		console.log(`All clients ready in game ${this.id}, sending ALL_READY`);
-		return (this.readyClients.size === this.clients.length && this.clients.length > 0);
-	}
-
-	async waitingForPlayersReady() {
-		while (!this.allClientsReady()) {
-			await new Promise(resolve => setTimeout(resolve, 1000));
-		}
-	}
-	
-	handlePlayerQuit(quitter_id: string): void {
-		if (this.game && this.mode == GameMode.TWO_PLAYER_REMOTE) {
-			this.game.setOtherPlayerWinner(quitter_id);
-		}
-		this.stop();
-	}
-
-	canClientControlGame(client: Client) {
-		if (!this.clients.includes(client))
-			return false;
-
-		// TODO need to add more check
-		return true;
-	}
-
-}
+import { Game } from '../core/game.js';
+import { Client, Player } from '../models/Client.js';
+import { MessageType, GameMode } from '../shared/constants.js';
+import { PlayerInput, ServerMessage } from '../shared/types.js';
+
+export abstract class AbstractGameSession {
+	mode: GameMode;
+	id: string;
+	clients: Client[] = [];
+	players: Player[] = [];
+	player_capacity: number = 2;
+	client_capacity: number = 1;
+	full: boolean = false;
+	running: boolean = false;
+	ai_difficulty?: number; // temp hardcoded to be set to Impossible 
+
+    constructor(mode: GameMode, game_id: string) {
+		this.id = game_id
+        this.mode = mode
+		if (this.mode == GameMode.TWO_PLAYER_REMOTE) {
+			this.client_capacity = 2
+		}
+	}
+
+	broadcast(message: ServerMessage, clients?: Client[]): void {
+		const targets = clients ?? this.clients;
+		let deleted_clients: (Client)[] = [];
+		for (const client of targets) {
+			try {
+				client.websocket.send(JSON.stringify(message));
+			}
+			catch { 
+				deleted_clients.push(client);
+			}
+		}
+		for (const client of deleted_clients) {
+			this.remove_client(client);
+		}
+	}
+
+	set_ai_difficulty(difficulty: number | undefined) {
+		this.ai_difficulty = difficulty;
+		// if we want to change the ai diffiulty mid game we can add to this function and update the bot in the game
+	}
+
+	add_client(client: Client) {
+		if (this.clients.length >= this.client_capacity) return ;
+
+		this.clients.push(client);
+		if (this.clients.length === this.client_capacity) {
+			this.full = true;
+		}
+}
+
+	remove_client(client: Client) {
+		const index = this.clients.indexOf(client);
+		if (index !== -1) {
+			this.clients.splice(index, 1);
+			// this.readyClients.delete(client.id); // WILL CHANGE AFTER
+			this.full = false;
+		}
+		if (this.clients.length === 0) {
+			this.stop();
+		}
+	}
+	
+	add_player(player: Player) {
+		if (this.players.length < this.player_capacity) {
+			this.players.push(player);
+		}
+	}
+
+	add_CPUs() {
+		for (let i = 1; this.players.length < this.player_capacity; i++) {
+			this.players.push(new Player(`CPU_${i}`, "CPU", undefined, this.ai_difficulty));
+		}
+
+		// if (this.mode === GameMode.TWO_PLAYER_REMOTE) {
+		// 	this.mode = GameMode.SINGLE_PLAYER
+		// }
+
+		this.client_capacity = this.clients.length;
+    }
+
+	remove_player(player: Player) {
+		const index = this.players.indexOf(player);
+		if (index !== -1) {
+			this.players.splice(index, 1);
+			this.full = false;
+		}
+		if (this.players.length === 0) {
+			this.stop();
+		}
+	}
+
+	abstract waitingForPlayersReady(match_id?: string): void;
+	abstract start(): Promise<void>; 
+	abstract stop(match_id?: string): void;
+	abstract pause(match_id?: string): boolean;
+	abstract resume(match_id?: string): boolean;
+
+	abstract enqueue(input: PlayerInput): void;
+	abstract setClientReady(client: Client, match_id?: string): void;
+	abstract allClientsReady(match_id?: string): boolean;
+	abstract handlePlayerQuit(quitter_id: string, match_id?: string): void;
+	abstract canClientControlGame(client: Client, match_id?: string): boolean;
+}
+
+export class GameSession extends AbstractGameSession{
+	game!: Game;
+	readyClients: Set<string> = new Set(); // New, keep track of clients that finish loading
+
+	constructor (mode: GameMode, game_id: string) {
+		super(mode, game_id)
+	}
+
+	async start(): Promise<void> {
+		if (this.running) return;
+		this.running = true;
+		
+		this.add_CPUs(); // add any CPU's if necessary
+		await this.waitingForPlayersReady();
+		
+		this.game = new Game(this.players, this.broadcast.bind(this))
+		await this.game.run();
+		this.stop();
+	}
+
+	stop(): void {
+		if (!this.running) return;
+		
+		let winner: string | undefined;
+		if (this.game?.winner)
+			winner = this.game.winner.name;
+		if (this.game?.running)
+			this.game.stop(this.id);
+		
+		this.running = false;
+		this.broadcast({ 
+			type: MessageType.SESSION_ENDED,
+			...(winner && { winner: winner })
+		});
+	}
+	
+	pause(): boolean {
+		if (!this.running || !this.game) {
+			console.log(`Game ${this.id} is not running, cannot pause`);
+			return false;
+		}
+		if (this.game.paused) {
+			console.log(`Game ${this.id} is already paused`);
+			return false;
+		}
+
+		this.game.pause();
+		return true;
+	}
+
+	resume(): boolean {
+		if (!this.running || !this.game) {
+			console.log(`Game ${this.id} is not running, cannot resume`);
+			return false;
+		}
+		if (!this.game.paused) {
+			console.log(`Game ${this.id} is not paused`);
+			return false;
+		}
+
+		this.game.resume();
+		return true;
+	}
+
+	enqueue(input: PlayerInput): void  {
+		this.game?.enqueue(input);
+	}
+
+	setClientReady(client: Client): void { // New function, add client in the readyClient list
+		this.readyClients.add(client.id);
+		console.log(`Client ${client.id} marked as ready. Ready clients: ${this.readyClients.size}/${this.clients.length}`);
+	}
+
+	allClientsReady(): boolean {
+		console.log(`All clients ready in game ${this.id}, sending ALL_READY`);
+		return (this.readyClients.size === this.clients.length && this.clients.length > 0);
+	}
+
+	async waitingForPlayersReady() {
+		while (!this.allClientsReady()) {
+			await new Promise(resolve => setTimeout(resolve, 1000));
+		}
+	}
+	
+	handlePlayerQuit(quitter_id: string): void {
+		if (this.game && this.mode == GameMode.TWO_PLAYER_REMOTE) {
+			this.game.setOtherPlayerWinner(quitter_id);
+		}
+		this.stop();
+	}
+
+	canClientControlGame(client: Client) {
+		if (!this.clients.includes(client))
+			return false;
+
+		// TODO need to add more check
+		return true;
+	}
+
+}