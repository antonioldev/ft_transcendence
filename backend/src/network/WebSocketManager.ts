--- conflicted
+++ resolved
@@ -1,672 +1,631 @@
-import { FastifyInstance } from 'fastify';
-import { gameManager } from '../models/gameManager.js';
-import { Client, Player } from '../models/Client.js';
-import { MessageType, Direction, GameMode, UserManagement, AuthCode } from '../shared/constants.js';
-import { ClientMessage, ServerMessage, PlayerInput, GetUserProfile, UserProfileData } from '../shared/types.js';
-import * as db from "../data/validation.js";
-import { UserStats, GameHistoryEntry } from '../shared/types.js';
-import { getUserBySession, getSessionByUsername } from '../data/validation.js';
-
-/**
- * Manages WebSocket connections, client interactions, and game-related messaging.
- */
-export class WebSocketManager {
-    private clients = new Map<string, Client>();
-
-    /**
-     * Sets up WebSocket routes for the Fastify server.
-     * @param fastify - The Fastify instance to configure.
-     */
-    async setupRoutes(fastify: FastifyInstance): Promise<void> {
-        fastify.get('/ws', { websocket: true } as any, (socket, req) => { //testing change here
-            // const token = (req.query as { token?: string }).token;
-            const cookieHeader = req.headers.cookie || '';
-            const sidFromCookie = this.parseCookie(cookieHeader)['sid'];
-
-            // 2) optional fallbacks: ?sid=... or Google ?token=...
-            const { sid: sidFromQuery, token } = (req.query as { sid?: string; token?: string }) || {};
-            const sid = sidFromCookie || sidFromQuery;
-
-            if (sid) {
-                const user = this.safeGetUserBySession(sid);
-                if (user) {
-                console.log(`WS session auth OK for ${user.username}`);
-                this.handleConnection(socket, { username: user.username, email: user.email ?? '' });
-                return;
-                }
-                console.log('WS: invalid/expired session id, trying token fallback');
-            }
-            if (token) {
-                try {
-                    // Google authentication: verify JWT token
-                    const decoded = fastify.jwt.verify(token) as any;
-                    console.log(`Google user: ${decoded.user.username}`);
-                    this.handleConnection(socket, decoded.user);
-                } catch (err) {
-                    console.log('Invalid Google token');
-                    socket.close(1008, 'Invalid token');
-                    return;
-                }
-            } else {
-                // Traditional authentication: accept connection without token
-                console.log('Traditional connection (will authenticate via messages)');
-                this.handleConnection(socket);
-            }
-        });
-    }
-
-    /**
-     * Handles a new WebSocket connection, initializing the client and setting up event listeners.
-     * @param socket - The WebSocket connection object.
-     */
-    private handleConnection(socket: any, authenticatedUser?: { username: string; email: string }): void {
-        const clientId = this.generateClientId();
-
-
-
-        let client: Client;
-        if (authenticatedUser) {
-            // Google authenticated user
-            console.log(`Google authenticated user connected: ${authenticatedUser.username}`);
-            client = new Client(clientId, authenticatedUser.username, authenticatedUser.email, socket);
-            client.loggedIn = true; // Mark as already authenticated
-        } else {
-            // Traditional authentication will authenticate via messages
-            console.log('Traditional connection');
-            client = new Client(clientId, 'temp', '', socket); // will be updated if server approve a classic login request from client
-        }
-
-        this.clients.set(clientId, client);
-        let currentGameId: string | null = null;
-
-        socket.on('message', async (message: string) => {
-            await this.handleMessage(socket, client, message, (gameId) => {
-                currentGameId = gameId;
-            });
-        });
-
-        socket.on('close', () => {
-            console.log(`WebSocket closed for client ${clientId}:`);
-            this.handleDisconnection(client);
-        });
-
-        socket.on('error', (error: any) => {
-            console.error(`❌ WebSocket error for client ${clientId}:`, error);
-            this.handleDisconnection(client);
-        });
-
-        this.send(socket, {
-            type: MessageType.WELCOME,
-            message: 'Connected to game server'
-        });
-    }
-
-    /**
-     * Processes incoming messages from a client and routes them to the appropriate handler.
-     * @param socket - The WebSocket connection object.
-     * @param client - The client sending the message.
-     * @param message - The raw message string received.
-     * @param setCurrentGameId - Callback to update the current game ID for the client.
-     */
-    private async handleMessage(
-        socket: any, 
-        client: Client, 
-        message: string,
-        setCurrentGameId: (gameId: string) => void
-    ): Promise<void> {
-        try {
-            const data: ClientMessage = JSON.parse(message.toString());
-            
-            switch (data.type) {
-                case MessageType.JOIN_GAME:
-                    this.handleJoinGame(socket, client, data, setCurrentGameId);
-                    break;
-                case MessageType.PLAYER_READY:
-                    this.handlePlayerReady(client);
-                    break;
-                case MessageType.PLAYER_INPUT:
-                    this.handlePlayerInput(client, data);
-                    break;
-                case MessageType.PAUSE_REQUEST:
-                    this.handlePauseRequest(client);
-                    break;
-                case MessageType.RESUME_REQUEST:
-                    this.handleResumeRequest(client);
-                    break;
-                case MessageType.LOGIN_USER:
-                    await this.handleLoginUser(socket, client, data);
-                    break;
-                case MessageType.LOGOUT_USER:
-                    console.log("HandleMessage WSM: calling Logout_user");
-                    await this.handleLogoutUser(socket, client, data);
-                    break;                    
-                case MessageType.REGISTER_USER:
-                    await this.handleRegisterNewUser(socket, data);
-                    break;
-                case MessageType.REQUEST_USER_STATS:
-                    await this.handleUserStats(socket, message);
-                    break;
-                case MessageType.REQUEST_GAME_HISTORY:
-                    this.handleUserGameHistory(socket, message);
-                    break;
-                // case MessageType.REQUEST_USER_PROFILE:
-                //     console.log("HandleMessage WSM: Requesting user profile");
-                //     await this.handleUserProfileRequest(socket, data);
-                //     break;
-                case MessageType.QUIT_GAME:
-                    this.handleQuitGame(client);
-                    break;
-                default:
-                    this.send(socket, {
-                        type: MessageType.ERROR,
-                        message: 'Unknown message type'
-                    });
-
-            }
-        } catch (error) {
-            console.error('❌ Error parsing message:', error);
-            this.send(socket, {
-                type: MessageType.ERROR,
-                message: 'Invalid message format'
-            });
-        }
-    }
-
-    /**
-     * Handles a client's request to join a game, creating or finding a game as needed.
-     * @param socket - The WebSocket connection object.
-     * @param client - The client requesting to join a game.
-     * @param data - The message data containing game mode information.
-     * @param setCurrentGameId - Callback to update the current game ID for the client.
-     */
-    private handleJoinGame(socket: any, client: Client, data: ClientMessage, setCurrentGameId: (gameId: string) => void) {
-        if (!data.gameMode) {
-            this.send(socket, {
-                type: MessageType.ERROR,
-                message: 'Game mode required'
-            }); 
-            return;
-        }
-        try {
-            const gameId = gameManager.findOrCreateGame(data.gameMode, client);
-            const gameSession = gameManager.getGame(gameId);
-            if (!gameSession) return ;
-            
-            if (data.aiDifficulty !== undefined) {
-                console.log("AI difficulty = " + data.aiDifficulty);
-                gameSession.set_ai_difficulty(data.aiDifficulty);
-            }
-            setCurrentGameId(gameId);
-
-            // add players to gameSession
-            for (const player of data.players ?? []) {
-                gameSession.add_player(new Player(player.id, player.name, client));
-            }
-            if (gameSession.full && !gameSession.running) {
-                gameManager.runGame(gameSession, client.id);
-            }
-        } catch (error) {
-            console.error('❌ Error joining game:', error);
-            this.send(socket, {
-                type: MessageType.ERROR,
-                message: 'Failed to join game'
-            });
-        }
-    }
-
-    /**
-     * Handles when a client signals they are ready (finished loading)
-     * @param client - The client that is ready
-     */
-    private handlePlayerReady(client: Client): void {
-        console.log(`Client ${client.id} is ready`);
-
-        const gameSession = gameManager.findClientGame(client);
-        if (!gameSession) {
-            console.warn(`Client ${client.id} not in any game for ready signal`);
-            return;
-        }
-        gameSession.setClientReady(client.id);
-    }
-
-    /**
-     * Processes player input messages and updates the game state accordingly.
-     * @param client - The client sending the input.
-     * @param data - The message data containing input details.
-     */
-    private handlePlayerInput(client: Client, data: ClientMessage): void {
-        if (data.direction === undefined || data.side === undefined) {
-            console.warn('Invalid player input: missing direction or side');
-            return;
-        }
-
-        const gameSession = gameManager.findClientGame(client);
-        if (!gameSession) {
-            console.warn(`Client ${client.id} not in any game`);
-            return;
-        }
-
-        const input: PlayerInput = {
-            id: client.id,
-            type: MessageType.PLAYER_INPUT,
-            side: data.side,
-            dx: data.direction
-        }
-<<<<<<< HEAD
-        // console.log("match id backend = " + data.match_id);
-        gameSession.enqueue(input, data.match_id);
-=======
-        gameSession.enqueue(input, client.id);
->>>>>>> 6fe4b350
-    }
-
-   /**
-     * Handles the request from a client to pause a game
-     * @param client - The client that send the request.
-     */
-    private handlePauseRequest(client: Client): void {
-        const gameSession = gameManager.findClientGame(client);
-        if (!gameSession) {
-            console.warn(`Client ${client.id} not in any game for pause request`);
-            return;
-        }
-
-        if (!gameSession.canClientControlGame(client)){
-            console.warn(`Client ${client.id} not authorized to pause game`);
-            return;
-        }
-
-        gameSession.pause(client.id);
-    }
-
-    /**
-     * Handles the request from a client to resume a game
-     * @param client - The client that send the request.
-     */
-    private handleResumeRequest(client: Client): void {
-        const gameSession = gameManager.findClientGame(client);
-        if (!gameSession) {
-            console.warn(`Client ${client.id} not in any game for resume request`);
-            return;
-        }
-
-        if (!gameSession.canClientControlGame(client)){
-            console.warn(`Client ${client.id} not authorized to resume game`);
-            return;
-        }
-
-        gameSession.resume(client.id);
-    }
-
-   /**
-     * Handles the disconnection of a client, removing them from games and cleaning up resources.
-     * @param data - The user information that are used to confirm login
-     */
-    private handleQuitGame(client: Client): void {
-        const gameSession = gameManager.findClientGame(client);
-        if (!gameSession) {
-            console.warn(`Client ${client.id} not in any game to quit`);
-            return;
-        }
-        
-        gameSession.handlePlayerQuit(client.id);
-        gameManager.removeClientFromGames(client);
-        // gameManager.endGame(gameSession, client.id); // unecessary as .removeClientFromGames() handles this
-        console.log(`Game ${gameSession.id} ended by client ${client.id}`);
-    }
-
-    /**
-     * Handles the disconnection of a client, removing them from games and cleaning up resources.
-     * @param client - The client that disconnected.
-     */
-    private handleDisconnection(client: Client): void {
-        const gameSession = gameManager.findClientGame(client);
-        if (!gameSession) return ;
-
-        gameSession.stop(); // TODO: temp as wont work for Tournament 
-        gameManager.removeClientFromGames(client);
-        this.clients.delete(client.id);
-    } 
-
-   /**
-     * Handles the disconnection of a client, removing them from games and cleaning up resources.
-     * @param data - The user information that are used to confirm login
-     */
-    private async handleLoginUser(socket: any, client: Client, data: ClientMessage): Promise<void> {
-        console.log("HandleMessage WSM: calling Login_user");
-        const loginInfo = data.loginUser;
-
-        if (!loginInfo?.username || typeof loginInfo.password !== 'string') {
-            console.warn("Missing login information");
-            this.send(socket, {
-                type: MessageType.LOGIN_FAILURE,
-                message: 'Missing username or password'
-            });
-            return;
-        }
-
-        try {
-            // DO NOT log the password
-            console.log("handleLoginUser WSM: username received:", loginInfo.username);
-            const result = await db.verifyLogin(loginInfo.username, loginInfo.password);
-
-            switch (result) {
-            case AuthCode.OK:
-                console.log("handleLoginUser WSM: sending success");
-<<<<<<< HEAD
-                const sid = getSessionByUsername(loginInfo.username); // or db.createOrGetSession(userId)
-                if (!sid) {
-                  // If you enforce "one active session per user", keep this as error:
-                    console.log(`SID is not valid: ${sid}`);
-                    await this.sendErrorLogin(socket, "SID is not valid");
-                    return;
-                }
-                await this.sendSuccessLogin(socket, {
-                    message: "User ID confirmed",
-                    sid,
-                    username: loginInfo.username,
-=======
-                this.send(socket, {
-                    type: MessageType.SUCCESS_LOGIN,
-                    message: 'User ID confirmed'
->>>>>>> 6fe4b350
-                });
-                client.username = loginInfo.username;
-                client.loggedIn = true;
-                return;
-
-            case AuthCode.NotFound:
-                console.log("handleLoginUser WSM: user not found");
-                this.send(socket, {
-                    type: MessageType.USER_NOTEXIST,
-                    message: "User doesn't exist"
-                });
-                return;
-
-            case AuthCode.BadCredentials:
-                console.log("handleLoginUser WSM: bad credentials");
-                this.send(socket, {
-                    type: MessageType.LOGIN_FAILURE,
-                    message: 'Username or password are incorrect'
-                });
-                return;
-            
-            case AuthCode.AlreadyLogin:
-                console.log("handleLoginUser WSM: user already login");
-                await this.sendErrorLogin(socket, "User already login");
-                return;
-            }
-        } catch (error) {
-            console.error('❌ Error checking user login information:', error);
-            this.send(socket, {
-                type: MessageType.ERROR,
-                message: 'Failed to log user'
-            });
-        }
-    }
-
-    private async handleLogoutUser(socket: any, client: Client, data: ClientMessage): Promise<void> {
-        console.log("handleLoginUser WSM called()");
-        const username = client.username;
-        console.log(`client.username ${username}`);
-        try {
-            await db.logoutUser(username);
-            console.log('User successfully logout');
-        } catch (err) {
-            console.error('Error in logout user');
-        }
-    }
-    /**
-     * Handles the disconnection of a client, removing them from games and cleaning up resources.
-     * @param data - The user information that are used to confirm login
-     */
-    private async handleRegisterNewUser(socket: any, data: ClientMessage): Promise<void> {
-        console.log("HandleMessage WSM: calling Register_user");
-        const regInfo = data.registerUser;
-
-        if (!regInfo) {
-            console.warn("Missing registration object");
-            this.send(socket, {
-                type: MessageType.ERROR,
-                message: 'Missing registration data'
-            });
-            return;
-        }
-
-        const { username, email, password } = regInfo;
-
-        if (!username || !email || typeof password !== 'string') {
-            console.warn("Missing registration fields:", username, email, !!password);
-            this.send(socket, {
-                type: MessageType.ERROR,
-                message: 'Missing username, email, or password'
-            });
-            return;
-        }
-
-        try {
-            const result = await db.registerNewUser(username, email, password);
-
-            switch (result) {
-            case AuthCode.OK:
-                this.send(socket, {
-                    type: MessageType.SUCCESS_REGISTRATION,
-                    message: 'User registered successfully'
-                });
-                return;
-
-            case AuthCode.UserExists:
-                this.send(socket, {
-                    type: MessageType.USER_EXIST,
-                    message: 'User already exists'
-                });
-                return;
-
-            case AuthCode.UsernameTaken:
-            default:
-                this.send(socket, {
-                    type: MessageType.USERNAME_TAKEN,
-                    message: 'Username is already registered'
-                });
-                return;
-            }
-        } catch (error) {
-            console.error('❌ Error registering user:', error);
-            this.send(socket, {
-                type: MessageType.ERROR,
-                message: 'Failed to register user'
-            });
-        }
-    }
-
-    /**
-     * Sends an status message to a client to confirm login/registration or error
-     * @param socket - The WebSocket connection object.
-     * @param message - The message to send.
-     */
-<<<<<<< HEAD
-        private async sendSuccessLogin(socket: any, payload: { message: string; sid: any; username: string }): Promise<void> {
-            const messageBody = {
-                text: payload.message,             // keep the human-readable part
-                sid: payload.sid,                  // <- what the frontend needs
-                username: payload.username
-            };
-            const successMsg: ServerMessage = {
-                type: MessageType.SUCCESS_LOGIN,
-                message: JSON.stringify(messageBody),
-                sid: payload.sid,
-                username: payload.username,
-            };
-            
-        try {
-            await socket.send(JSON.stringify(successMsg));
-        } catch (error) {
-            console.error('❌ Failed to send success message:', error);
-        }
-    }  
-
-    private async sendSuccessRegistration(socket: any, message: string): Promise<void> {
-        const successMsg: ServerMessage = {
-            type: MessageType.SUCCESS_REGISTRATION,
-            message: message
-        };
-        
-        try {
-            await socket.send(JSON.stringify(successMsg));
-        } catch (error) {
-            console.error('❌ Failed to send success message:', error);
-        }
-    }  
-
-    private async sendErrorLogin(socket: any, message: string): Promise<void> {
-        const errorMsg: ServerMessage = {
-            type: MessageType.LOGIN_FAILURE,
-            message: message
-        };
-        
-        try {
-            await socket.send(JSON.stringify(errorMsg));
-        } catch (error) {
-            console.error('❌ Failed to send success message:', error);
-        }
-    }  
-
-    private async sendErrorUserNotExist(socket: any, message: string): Promise<void> {
-        const errorMsg: ServerMessage = {
-            type: MessageType.USER_NOTEXIST,
-            message: message
-        };
-        
-        try {
-            await socket.send(JSON.stringify(errorMsg));
-        } catch (error) {
-            console.error('❌ Failed to send success message:', error);
-        }
-    }  
-=======
->>>>>>> 6fe4b350
-
-    private send(socket: any, message: ServerMessage) {
-        socket.send(JSON.stringify(message), (err?: Error) => {
-            if (err) console.error(`❌ Failed to send message: `, err.stack);
-        });
-    }  
-
-    private async handleUserStats(socket: any, message: string) {
-        console.log("HandleMessage WSM: calling get User stats");
-        const stats = db.getUserStats(message); // from DB
-        if (!stats) {
-            this.send(socket, {
-                type: MessageType.ERROR,
-                message: 'user not recognised'
-            });
-        }
-        else {
-            this.send(socket, {
-                type: MessageType.SEND_USER_STATS,
-                stats: stats
-            });
-        }
-    }
-
-    private handleUserGameHistory(socket: any, message: string): void {
-        console.log("HandleMessage WSM: calling get User game history");
-        const history = db.getGameHistoryForUser(message); // from DB
-        if (!history) {
-            this.send(socket, {
-                type: MessageType.ERROR,
-                message: 'user not recognised'
-            });
-        }
-        else {
-            this.send(socket, {
-                type: MessageType.SEND_GAME_HISTORY,
-                gameHistory: history
-            });
-        }
-    }
-
-    /**
-     * Handle displaying information
-    */
-    // private async handleUserProfileRequest(socket: any, data: string) {
-    //     const userName = data;
-    //     if (!userName) {
-    //         console.warn("Missing userID");
-    //         return;
-    //     }
-    //     try { 
-    //         const userInfo = db.requestUserInformation(userName);
-    //         if (userInfo) {
-    //             await this.sendUserProfile(socket, userInfo);
-    //             return;
-    //         } else {
-    //             await this.sendErrorUserNotExist(socket, "User doesn't exist");
-    //             return;
-    //         }
-    //     } catch (error) {
-    //         console.error('❌ Error get user profile:', error);
-    //         await this.sendError(socket, 'Failed to get user profile information');
-    //     }        
-    // }
-
-    // private async sendUserProfile(socket: any, data: UserProfileData): Promise<void> {
-    //     const userProfile: UserProfileMessage= {
-    //         type: MessageType.SEND_USER_PROFILE,
-    //         data: data,
-    //     };
-        
-    //     try {
-    //         await socket.send(JSON.stringify(userProfile));
-    //     } catch (error) {
-    //         console.error('❌ Failed to send user Profile Information:', error);
-    //     }
-    // }  
-
-
-    /**
-     * Generates a unique client ID.
-     * @returns A unique string representing the client ID.
-     */
-    private generateClientId(): string {
-        return `client_${Date.now()}_${Math.random().toString(36).substr(2, 9)}`;
-    }
-
-    /**
-     * Gets the count of currently connected clients.
-     * @returns The number of connected clients.
-     */
-    getConnectedClientsCount(): number {
-        return this.clients.size;
-    }
-
-    /**
-     * Disconnects all connected clients and clears the client list.
-     */
-    disconnectAllClients(): void {
-        for (const [clientId, client] of this.clients) {
-            try {
-                client.websocket.close();
-            } catch (error) {
-                console.error(`❌ Error disconnecting client ${clientId}:`, error);
-            }
-        }
-        this.clients.clear();
-    }
-
-    private parseCookie(cookieHeader: string): Record<string, string> {
-        const out: Record<string, string> = {};
-        cookieHeader.split(';').forEach(kv => {
-            const [k, ...rest] = kv.trim().split('=');
-            if (k) out[k] = decodeURIComponent(rest.join('=') || '');
-        });
-    return out;
-    }
-
-    private safeGetUserBySession(sid: string) {
-        try { return getUserBySession(sid); }
-        catch (e) { console.error('getUserBySession error:', e); return null; }
-    }
-}
-
+import { FastifyInstance } from 'fastify';
+import { gameManager } from '../models/gameManager.js';
+import { Client, Player } from '../models/Client.js';
+import { MessageType, Direction, GameMode, UserManagement, AuthCode } from '../shared/constants.js';
+import { ClientMessage, ServerMessage, PlayerInput, GetUserProfile, UserProfileData } from '../shared/types.js';
+import * as db from "../data/validation.js";
+import { UserStats, GameHistoryEntry } from '../shared/types.js';
+import { getUserBySession, getSessionByUsername } from '../data/validation.js';
+
+/**
+ * Manages WebSocket connections, client interactions, and game-related messaging.
+ */
+export class WebSocketManager {
+    private clients = new Map<string, Client>();
+
+    /**
+     * Sets up WebSocket routes for the Fastify server.
+     * @param fastify - The Fastify instance to configure.
+     */
+    async setupRoutes(fastify: FastifyInstance): Promise<void> {
+        fastify.get('/ws', { websocket: true } as any, (socket, req) => { //testing change here
+            // const token = (req.query as { token?: string }).token;
+            const cookieHeader = req.headers.cookie || '';
+            const sidFromCookie = this.parseCookie(cookieHeader)['sid'];
+
+            // 2) optional fallbacks: ?sid=... or Google ?token=...
+            const { sid: sidFromQuery, token } = (req.query as { sid?: string; token?: string }) || {};
+            const sid = sidFromCookie || sidFromQuery;
+
+            if (sid) {
+                const user = this.safeGetUserBySession(sid);
+                if (user) {
+                console.log(`WS session auth OK for ${user.username}`);
+                this.handleConnection(socket, { username: user.username, email: user.email ?? '' });
+                return;
+                }
+                console.log('WS: invalid/expired session id, trying token fallback');
+            }
+            if (token) {
+                try {
+                    // Google authentication: verify JWT token
+                    const decoded = fastify.jwt.verify(token) as any;
+                    console.log(`Google user: ${decoded.user.username}`);
+                    this.handleConnection(socket, decoded.user);
+                } catch (err) {
+                    console.log('Invalid Google token');
+                    socket.close(1008, 'Invalid token');
+                    return;
+                }
+            } else {
+                // Traditional authentication: accept connection without token
+                console.log('Traditional connection (will authenticate via messages)');
+                this.handleConnection(socket);
+            }
+        });
+    }
+
+    /**
+     * Handles a new WebSocket connection, initializing the client and setting up event listeners.
+     * @param socket - The WebSocket connection object.
+     */
+    private handleConnection(socket: any, authenticatedUser?: { username: string; email: string }): void {
+        const clientId = this.generateClientId();
+
+
+
+        let client: Client;
+        if (authenticatedUser) {
+            // Google authenticated user
+            console.log(`Google authenticated user connected: ${authenticatedUser.username}`);
+            client = new Client(clientId, authenticatedUser.username, authenticatedUser.email, socket);
+            client.loggedIn = true; // Mark as already authenticated
+        } else {
+            // Traditional authentication will authenticate via messages
+            console.log('Traditional connection');
+            client = new Client(clientId, 'temp', '', socket); // will be updated if server approve a classic login request from client
+        }
+
+        this.clients.set(clientId, client);
+        let currentGameId: string | null = null;
+
+        socket.on('message', async (message: string) => {
+            await this.handleMessage(socket, client, message, (gameId) => {
+                currentGameId = gameId;
+            });
+        });
+
+        socket.on('close', () => {
+            console.log(`WebSocket closed for client ${clientId}:`);
+            this.handleDisconnection(client);
+        });
+
+        socket.on('error', (error: any) => {
+            console.error(`❌ WebSocket error for client ${clientId}:`, error);
+            this.handleDisconnection(client);
+        });
+
+        this.send(socket, {
+            type: MessageType.WELCOME,
+            message: 'Connected to game server'
+        });
+    }
+
+    /**
+     * Processes incoming messages from a client and routes them to the appropriate handler.
+     * @param socket - The WebSocket connection object.
+     * @param client - The client sending the message.
+     * @param message - The raw message string received.
+     * @param setCurrentGameId - Callback to update the current game ID for the client.
+     */
+    private async handleMessage(
+        socket: any, 
+        client: Client, 
+        message: string,
+        setCurrentGameId: (gameId: string) => void
+    ): Promise<void> {
+        try {
+            const data: ClientMessage = JSON.parse(message.toString());
+            
+            switch (data.type) {
+                case MessageType.JOIN_GAME:
+                    this.handleJoinGame(socket, client, data, setCurrentGameId);
+                    break;
+                case MessageType.PLAYER_READY:
+                    this.handlePlayerReady(client);
+                    break;
+                case MessageType.PLAYER_INPUT:
+                    this.handlePlayerInput(client, data);
+                    break;
+                case MessageType.PAUSE_REQUEST:
+                    this.handlePauseRequest(client);
+                    break;
+                case MessageType.RESUME_REQUEST:
+                    this.handleResumeRequest(client);
+                    break;
+                case MessageType.LOGIN_USER:
+                    await this.handleLoginUser(socket, client, data);
+                    break;
+                case MessageType.LOGOUT_USER:
+                    console.log("HandleMessage WSM: calling Logout_user");
+                    await this.handleLogoutUser(socket, client, data);
+                    break;                    
+                case MessageType.REGISTER_USER:
+                    await this.handleRegisterNewUser(socket, data);
+                    break;
+                case MessageType.REQUEST_USER_STATS:
+                    await this.handleUserStats(socket, message);
+                    break;
+                case MessageType.REQUEST_GAME_HISTORY:
+                    this.handleUserGameHistory(socket, message);
+                    break;
+                // case MessageType.REQUEST_USER_PROFILE:
+                //     console.log("HandleMessage WSM: Requesting user profile");
+                //     await this.handleUserProfileRequest(socket, data);
+                //     break;
+                case MessageType.QUIT_GAME:
+                    this.handleQuitGame(client);
+                    break;
+                default:
+                    this.send(socket, {
+                        type: MessageType.ERROR,
+                        message: 'Unknown message type'
+                    });
+
+            }
+        } catch (error) {
+            console.error('❌ Error parsing message:', error);
+            this.send(socket, {
+                type: MessageType.ERROR,
+                message: 'Invalid message format'
+            });
+        }
+    }
+
+    /**
+     * Handles a client's request to join a game, creating or finding a game as needed.
+     * @param socket - The WebSocket connection object.
+     * @param client - The client requesting to join a game.
+     * @param data - The message data containing game mode information.
+     * @param setCurrentGameId - Callback to update the current game ID for the client.
+     */
+    private handleJoinGame(socket: any, client: Client, data: ClientMessage, setCurrentGameId: (gameId: string) => void) {
+        if (!data.gameMode) {
+            this.send(socket, {
+                type: MessageType.ERROR,
+                message: 'Game mode required'
+            }); 
+            return;
+        }
+        try {
+            const gameId = gameManager.findOrCreateGame(data.gameMode, client);
+            const gameSession = gameManager.getGame(gameId);
+            if (!gameSession) return ;
+            
+            if (data.aiDifficulty !== undefined) {
+                console.log("AI difficulty = " + data.aiDifficulty);
+                gameSession.set_ai_difficulty(data.aiDifficulty);
+            }
+            setCurrentGameId(gameId);
+
+            // add players to gameSession
+            for (const player of data.players ?? []) {
+                gameSession.add_player(new Player(player.id, player.name, client));
+            }
+            if (gameSession.full && !gameSession.running) {
+                gameManager.runGame(gameSession, client.id);
+            }
+        } catch (error) {
+            console.error('❌ Error joining game:', error);
+            this.send(socket, {
+                type: MessageType.ERROR,
+                message: 'Failed to join game'
+            });
+        }
+    }
+
+    /**
+     * Handles when a client signals they are ready (finished loading)
+     * @param client - The client that is ready
+     */
+    private handlePlayerReady(client: Client): void {
+        console.log(`Client ${client.id} is ready`);
+
+        const gameSession = gameManager.findClientGame(client);
+        if (!gameSession) {
+            console.warn(`Client ${client.id} not in any game for ready signal`);
+            return;
+        }
+        gameSession.setClientReady(client.id);
+    }
+
+    /**
+     * Processes player input messages and updates the game state accordingly.
+     * @param client - The client sending the input.
+     * @param data - The message data containing input details.
+     */
+    private handlePlayerInput(client: Client, data: ClientMessage): void {
+        if (data.direction === undefined || data.side === undefined) {
+            console.warn('Invalid player input: missing direction or side');
+            return;
+        }
+
+        const gameSession = gameManager.findClientGame(client);
+        if (!gameSession) {
+            console.warn(`Client ${client.id} not in any game`);
+            return;
+        }
+
+        const input: PlayerInput = {
+            id: client.id,
+            type: MessageType.PLAYER_INPUT,
+            side: data.side,
+            dx: data.direction
+        }
+        gameSession.enqueue(input, client.id);
+    }
+
+   /**
+     * Handles the request from a client to pause a game
+     * @param client - The client that send the request.
+     */
+    private handlePauseRequest(client: Client): void {
+        const gameSession = gameManager.findClientGame(client);
+        if (!gameSession) {
+            console.warn(`Client ${client.id} not in any game for pause request`);
+            return;
+        }
+
+        if (!gameSession.canClientControlGame(client)){
+            console.warn(`Client ${client.id} not authorized to pause game`);
+            return;
+        }
+
+        gameSession.pause(client.id);
+    }
+
+    /**
+     * Handles the request from a client to resume a game
+     * @param client - The client that send the request.
+     */
+    private handleResumeRequest(client: Client): void {
+        const gameSession = gameManager.findClientGame(client);
+        if (!gameSession) {
+            console.warn(`Client ${client.id} not in any game for resume request`);
+            return;
+        }
+
+        if (!gameSession.canClientControlGame(client)){
+            console.warn(`Client ${client.id} not authorized to resume game`);
+            return;
+        }
+
+        gameSession.resume(client.id);
+    }
+
+   /**
+     * Handles the disconnection of a client, removing them from games and cleaning up resources.
+     * @param data - The user information that are used to confirm login
+     */
+    private handleQuitGame(client: Client): void {
+        const gameSession = gameManager.findClientGame(client);
+        if (!gameSession) {
+            console.warn(`Client ${client.id} not in any game to quit`);
+            return;
+        }
+        
+        gameSession.handlePlayerQuit(client.id);
+        gameManager.removeClientFromGames(client);
+        // gameManager.endGame(gameSession, client.id); // unecessary as .removeClientFromGames() handles this
+        console.log(`Game ${gameSession.id} ended by client ${client.id}`);
+    }
+
+    /**
+     * Handles the disconnection of a client, removing them from games and cleaning up resources.
+     * @param client - The client that disconnected.
+     */
+    private handleDisconnection(client: Client): void {
+        const gameSession = gameManager.findClientGame(client);
+        if (!gameSession) return ;
+
+        gameSession.stop(); // TODO: temp as wont work for Tournament 
+        gameManager.removeClientFromGames(client);
+        this.clients.delete(client.id);
+    } 
+
+   /**
+     * Handles the disconnection of a client, removing them from games and cleaning up resources.
+     * @param data - The user information that are used to confirm login
+     */
+    private async handleLoginUser(socket: any, client: Client, data: ClientMessage): Promise<void> {
+        console.log("HandleMessage WSM: calling Login_user");
+        const loginInfo = data.loginUser;
+
+        if (!loginInfo?.username || typeof loginInfo.password !== 'string') {
+            console.warn("Missing login information");
+            this.send(socket, {
+                type: MessageType.LOGIN_FAILURE,
+                message: 'Missing username or password'
+            });
+            return;
+        }
+
+        try {
+            // DO NOT log the password
+            console.log("handleLoginUser WSM: username received:", loginInfo.username);
+            const result = await db.verifyLogin(loginInfo.username, loginInfo.password);
+
+            switch (result) {
+            case AuthCode.OK:
+                console.log("handleLoginUser WSM: sending success");
+                const sid = getSessionByUsername(loginInfo.username); // or db.createOrGetSession(userId)
+                if (!sid) {
+                  // If you enforce "one active session per user", keep this as error:
+                    console.log(`SID is not valid: ${sid}`);
+                    // await this.sendErrorLogin(socket, "SID is not valid");
+                    this.send(socket, {
+                        type: MessageType.ERROR,
+                        message: 'SID is not valid',
+                    });
+                    return;
+                }
+                this.send(socket, {
+                    type: MessageType.SUCCESS_LOGIN,
+                    message: "User ID confirmed",
+                    sid: sid,
+                    username: loginInfo.username,
+                });
+                client.username = loginInfo.username;
+                client.loggedIn = true;
+                return;
+
+            case AuthCode.NotFound:
+                console.log("handleLoginUser WSM: user not found");
+                this.send(socket, {
+                    type: MessageType.USER_NOTEXIST,
+                    message: "User doesn't exist"
+                });
+                return;
+
+            case AuthCode.BadCredentials:
+                console.log("handleLoginUser WSM: bad credentials");
+                this.send(socket, {
+                    type: MessageType.LOGIN_FAILURE,
+                    message: 'Username or password are incorrect'
+                });
+                return;
+            
+            case AuthCode.AlreadyLogin:
+                console.log("handleLoginUser WSM: user already login");
+                this.send(socket, {
+                    type: MessageType.ERROR,
+                    message: "User already login"}
+                );
+                return;
+            }
+        } catch (error) {
+            console.error('❌ Error checking user login information:', error);
+            this.send(socket, {
+                type: MessageType.ERROR,
+                message: 'Failed to log user'
+            });
+        }
+    }
+
+    private async handleLogoutUser(socket: any, client: Client, data: ClientMessage): Promise<void> {
+        console.log("handleLoginUser WSM called()");
+        const username = client.username;
+        console.log(`client.username ${username}`);
+        try {
+            await db.logoutUser(username);
+            console.log('User successfully logout');
+        } catch (err) {
+            console.error('Error in logout user');
+        }
+    }
+    /**
+     * Handles the disconnection of a client, removing them from games and cleaning up resources.
+     * @param data - The user information that are used to confirm login
+     */
+    private async handleRegisterNewUser(socket: any, data: ClientMessage): Promise<void> {
+        console.log("HandleMessage WSM: calling Register_user");
+        const regInfo = data.registerUser;
+
+        if (!regInfo) {
+            console.warn("Missing registration object");
+            this.send(socket, {
+                type: MessageType.ERROR,
+                message: 'Missing registration data'
+            });
+            return;
+        }
+
+        const { username, email, password } = regInfo;
+
+        if (!username || !email || typeof password !== 'string') {
+            console.warn("Missing registration fields:", username, email, !!password);
+            this.send(socket, {
+                type: MessageType.ERROR,
+                message: 'Missing username, email, or password'
+            });
+            return;
+        }
+
+        try {
+            const result = await db.registerNewUser(username, email, password);
+
+            switch (result) {
+            case AuthCode.OK:
+                this.send(socket, {
+                    type: MessageType.SUCCESS_REGISTRATION,
+                    message: 'User registered successfully'
+                });
+                return;
+
+            case AuthCode.UserExists:
+                this.send(socket, {
+                    type: MessageType.USER_EXIST,
+                    message: 'User already exists'
+                });
+                return;
+
+            case AuthCode.UsernameTaken:
+            default:
+                this.send(socket, {
+                    type: MessageType.USERNAME_TAKEN,
+                    message: 'Username is already registered'
+                });
+                return;
+            }
+        } catch (error) {
+            console.error('❌ Error registering user:', error);
+            this.send(socket, {
+                type: MessageType.ERROR,
+                message: 'Failed to register user'
+            });
+        }
+    }
+
+    // /**
+    //  * Sends an status message to a client to confirm login/registration or error
+    //  * @param socket - The WebSocket connection object.
+    //  * @param message - The message to send.
+    //  */
+    //     private async sendSuccessLogin(socket: any, payload: { message: string; sid: any; username: string }): Promise<void> {
+    //         const messageBody = {
+    //             text: payload.message,             // keep the human-readable part
+    //             sid: payload.sid,                  // <- what the frontend needs
+    //             username: payload.username
+    //         };
+    //         const successMsg: ServerMessage = {
+    //             type: MessageType.SUCCESS_LOGIN,
+    //             message: JSON.stringify({
+    //                 text: payload.message,             // keep the human-readable part
+    //                 sid: payload.sid,                  // <- what the frontend needs
+    //                 username: payload.username
+    //             }),
+    //             sid: payload.sid,
+    //             username: payload.username,
+    //         };
+            
+    //     try {
+    //         await socket.send(JSON.stringify(successMsg));
+    //     } catch (error) {
+    //         console.error('❌ Failed to send success message:', error);
+    //     }
+    // }  
+
+    private send(socket: any, message: ServerMessage) {
+        socket.send(JSON.stringify(message), (err?: Error) => {
+            if (err) console.error(`❌ Failed to send message: `, err.stack);
+        });
+    }
+
+    private async handleUserStats(socket: any, message: string) {
+        console.log("HandleMessage WSM: calling get User stats");
+        const stats = db.getUserStats(message); // from DB
+        if (!stats) {
+            this.send(socket, {
+                type: MessageType.ERROR,
+                message: 'user not recognised'
+            });
+        }
+        else {
+            this.send(socket, {
+                type: MessageType.SEND_USER_STATS,
+                stats: stats
+            });
+        }
+    }
+
+    private handleUserGameHistory(socket: any, message: string): void {
+        console.log("HandleMessage WSM: calling get User game history");
+        const history = db.getGameHistoryForUser(message); // from DB
+        if (!history) {
+            this.send(socket, {
+                type: MessageType.ERROR,
+                message: 'user not recognised'
+            });
+        }
+        else {
+            this.send(socket, {
+                type: MessageType.SEND_GAME_HISTORY,
+                gameHistory: history
+            });
+        }
+    }
+
+    /**
+     * Handle displaying information
+    */
+    // private async handleUserProfileRequest(socket: any, data: string) {
+    //     const userName = data;
+    //     if (!userName) {
+    //         console.warn("Missing userID");
+    //         return;
+    //     }
+    //     try { 
+    //         const userInfo = db.requestUserInformation(userName);
+    //         if (userInfo) {
+    //             await this.sendUserProfile(socket, userInfo);
+    //             return;
+    //         } else {
+    //             await this.sendErrorUserNotExist(socket, "User doesn't exist");
+    //             return;
+    //         }
+    //     } catch (error) {
+    //         console.error('❌ Error get user profile:', error);
+    //         await this.sendError(socket, 'Failed to get user profile information');
+    //     }        
+    // }
+
+    // private async sendUserProfile(socket: any, data: UserProfileData): Promise<void> {
+    //     const userProfile: UserProfileMessage= {
+    //         type: MessageType.SEND_USER_PROFILE,
+    //         data: data,
+    //     };
+        
+    //     try {
+    //         await socket.send(JSON.stringify(userProfile));
+    //     } catch (error) {
+    //         console.error('❌ Failed to send user Profile Information:', error);
+    //     }
+    // }  
+
+
+    /**
+     * Generates a unique client ID.
+     * @returns A unique string representing the client ID.
+     */
+    private generateClientId(): string {
+        return `client_${Date.now()}_${Math.random().toString(36).substr(2, 9)}`;
+    }
+
+    /**
+     * Gets the count of currently connected clients.
+     * @returns The number of connected clients.
+     */
+    getConnectedClientsCount(): number {
+        return this.clients.size;
+    }
+
+    /**
+     * Disconnects all connected clients and clears the client list.
+     */
+    disconnectAllClients(): void {
+        for (const [clientId, client] of this.clients) {
+            try {
+                client.websocket.close();
+            } catch (error) {
+                console.error(`❌ Error disconnecting client ${clientId}:`, error);
+            }
+        }
+        this.clients.clear();
+    }
+
+    private parseCookie(cookieHeader: string): Record<string, string> {
+        const out: Record<string, string> = {};
+        cookieHeader.split(';').forEach(kv => {
+            const [k, ...rest] = kv.trim().split('=');
+            if (k) out[k] = decodeURIComponent(rest.join('=') || '');
+        });
+    return out;
+    }
+
+    private safeGetUserBySession(sid: string) {
+        try { return getUserBySession(sid); }
+        catch (e) { console.error('getUserBySession error:', e); return null; }
+    }
+}
+
 export const webSocketManager = new WebSocketManager();