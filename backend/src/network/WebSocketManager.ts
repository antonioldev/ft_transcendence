--- conflicted
+++ resolved
@@ -1,575 +1,564 @@
-import { FastifyInstance } from 'fastify';
-import { gameManager } from '../models/gameManager.js';
-import { Client, Player } from '../models/Client.js';
-import { MessageType, AuthCode, GameMode } from '../shared/constants.js';
-import { ClientMessage, ServerMessage, PlayerInput} from '../shared/types.js';
-import * as db from "../data/validation.js";
-import { getUserBySession, getSessionByUsername } from '../data/validation.js';
-import { error } from 'console';
-
-/**
- * Manages WebSocket connections, client interactions, and game-related messaging.
- */
-export class WebSocketManager {
-    private clients = new Map<string, Client>();
-
-    /**
-     * Sets up WebSocket routes for the Fastify server.
-     * @param fastify - The Fastify instance to configure.
-     */
-    async setupRoutes(fastify: FastifyInstance): Promise<void> {
-        fastify.get('/ws', { websocket: true } as any, (socket, req) => { //testing change here
-            // const token = (req.query as { token?: string }).token;
-            const cookieHeader = req.headers.cookie || '';
-            const sidFromCookie = this.parseCookie(cookieHeader)['sid'];
-
-            // 2) optional fallbacks: ?sid=... or Google ?token=...
-            const { sid: sidFromQuery, token } = (req.query as { sid?: string; token?: string }) || {};
-            const sid = sidFromCookie || sidFromQuery;
-
-            if (sid) {
-                const user = this.safeGetUserBySession(sid);
-                if (user) {
-                    this.handleConnection(socket, { username: user.username, email: user.email ?? '' });
-                    return;
-                }
-            }
-            if (token) {
-                try {
-                    // Google authentication: verify JWT token
-                    const decoded = fastify.jwt.verify(token) as any;
-                    this.handleConnection(socket, decoded.user);
-                } catch (err) {
-                    socket.close(1008, 'Invalid token');
-                    return;
-                }
-            } else {
-                // Traditional authentication: accept connection without token
-                console.log('Traditional connection (will authenticate via messages)');
-                this.handleConnection(socket);
-            }
-        });
-    }
-
-    /**
-     * Handles a new WebSocket connection, initializing the client and setting up event listeners.
-     * @param socket - The WebSocket connection object.
-     */
-    private handleConnection(socket: any, authenticatedUser?: { username: string; email: string }): void {
-        const clientId = this.generateClientId();
-
-        let client: Client;
-        if (authenticatedUser) {
-            // Google authenticated user
-            client = new Client(clientId, authenticatedUser.username, authenticatedUser.email, socket);
-            client.loggedIn = true; // Mark as already authenticated
-        } else {
-            // Traditional authentication will authenticate via messages
-            client = new Client(clientId, 'temp', '', socket); // will be updated if server approve a classic login request from client
-        }
-
-        this.clients.set(clientId, client);
-
-        socket.on('message', async (message: string) => {
-            await this.handleMessage(socket, client, message);
-        });
-
-        socket.on('close', () => {
-            console.log(`WebSocket closed for client ${clientId}:`);
-            this.handleDisconnection(client);
-        });
-
-        socket.on('error', (error: any) => {
-            console.error(`❌ WebSocket error for client ${clientId}:`, error);
-            this.handleDisconnection(client);
-        });
-
-        this.send(socket, {
-            type: MessageType.WELCOME,
-            message: 'Connected to game server'
-        });
-    }
-
-    /**
-     * Processes incoming messages from a client and routes them to the appropriate handler.
-     * @param socket - The WebSocket connection object.
-     * @param client - The client sending the message.
-     * @param message - The raw message string received.
-     * @param setCurrentGameId - Callback to update the current game ID for the client.
-     */
-    private async handleMessage(socket: any, client: Client, message: string): Promise<void> {
-        try {
-            const data: ClientMessage = JSON.parse(message.toString());
-            
-            switch (data.type) {
-                case MessageType.JOIN_GAME:
-                    this.handleJoinGame(socket, client, data);
-                    break;
-                case MessageType.PLAYER_READY:
-                    this.handlePlayerReady(client);
-                    break;
-                case MessageType.PLAYER_INPUT:
-                    this.handlePlayerInput(client, data);
-                    break;
-                case MessageType.PAUSE_REQUEST:
-                    this.handlePauseRequest(client);
-                    break;
-                case MessageType.RESUME_REQUEST:
-                    this.handleResumeRequest(client);
-                    break;
-                case MessageType.LOGIN_USER:
-                    await this.handleLoginUser(socket, client, data);
-                    break;
-                case MessageType.LOGOUT_USER:
-                    await this.handleLogoutUser(socket, client, data);
-                    break;                    
-                case MessageType.REGISTER_USER:
-                    await this.handleRegisterNewUser(socket, data);
-                    break;
-                case MessageType.REQUEST_USER_STATS:
-                    await this.handleUserStats(socket, message);
-                    break;
-                case MessageType.REQUEST_GAME_HISTORY:
-                    this.handleUserGameHistory(socket, message);
-                    break;
-                case MessageType.PARTIAL_WINNER_ANIMATION_DONE:
-                    this.handlePlayerReadyAfterGame(client);
-                    break;
-                case MessageType.ACTIVATE_POWERUP:
-                    this.activatePowerup(client, data);
-                    break;
-                case MessageType.QUIT_GAME:
-                    this.handleQuitGame(client);
-                    break;
-                default:
-                    this.send(socket, {
-                        type: MessageType.ERROR,
-                        message: 'Unknown message type'
-                    });
-
-            }
-        } catch (error) {
-            console.error('❌ Error parsing message:', error);
-            this.send(socket, {
-                type: MessageType.ERROR,
-                message: 'Invalid message format'
-            });
-        }
-    }
-
-    /**
-     * Handles a client's request to join a game, creating or finding a game as needed.
-     * @param socket - The WebSocket connection object.
-     * @param client - The client requesting to join a game.
-     * @param data - The message data containing game mode information.
-     * @param setCurrentGameId - Callback to update the current game ID for the client.
-     */
-<<<<<<< HEAD
-    private handleJoinGame(socket: any, client: Client, data: ClientMessage, setCurrentGameId: (gameId: string) => void) {
-=======
-    private handleJoinGame(socket: any, client: Client, data: ClientMessage) {
-        if (!data.gameMode) {
-            this.send(socket, {
-                type: MessageType.ERROR,
-                message: 'Game mode required'
-            }); 
-            return;
-        }
->>>>>>> 55cdb850
-        try {
-            if (!data.gameMode) {
-                throw new Error(`Game mode missing`);
-            }
-            const gameId = gameManager.findOrCreateGame(data.gameMode, client, data.capacity ?? undefined);
-            const gameSession = gameManager.getGame(gameId);
-            if (!gameSession) {
-                throw new Error(`client "${client}" unable to join game "${gameId}": game does not exist`);
-            }
-            if (gameSession.running) {
-                throw new Error(`client "${client}" unable to join game "${gameId}": game already running`);
-            }
-            if (data.aiDifficulty !== undefined) {
-                gameSession.set_ai_difficulty(data.aiDifficulty);
-            }
-
-            // add players to gameSession
-            for (const player of data.players ?? []) {
-                gameSession.add_player(new Player(player.id, player.name, client));
-            }
-            if ((gameSession.full /*&& !gameSession.running*/) || gameSession.mode === GameMode.TOURNAMENT_LOCAL) {
-                gameManager.runGame(gameSession, client.id);
-            }
-        } catch (error) {
-            console.error('❌ Error joining game:', error);
-            this.send(socket, {
-                type: MessageType.ERROR,
-                message: 'Failed to join game',
-            });
-        }
-    }
-
-    /**
-     * Handles when a client signals they are ready (finished loading)
-     * @param client - The client that is ready
-     */
-    private handlePlayerReady(client: Client): void {
-        console.log(`Client ${client.id} is ready`);
-
-        const gameSession = gameManager.findClientGame(client);
-        if (!gameSession) {
-            console.warn(`Client ${client.id} not in any game for ready signal`);
-            return;
-        }
-        gameSession.setClientReady(client.id);
-    }
-
-    private handlePlayerReadyAfterGame(client: Client): void {
-        const gameSession = gameManager.findClientGame(client);
-        if (!gameSession) {
-            console.warn(`Client ${client.id} not in any games.`);
-            return;
-        }
-        gameSession.setClientReady(client.id);
-    }
-
-    /**
-     * Processes player input messages and updates the game state accordingly.
-     * @param client - The client sending the input.
-     * @param data - The message data containing input details.
-     */
-    private handlePlayerInput(client: Client, data: ClientMessage): void {
-        if (data.direction === undefined || data.side === undefined) {
-            console.warn('Invalid player input: missing direction or side');
-            return;
-        }
-
-        const gameSession = gameManager.findClientGame(client);
-        if (!gameSession) {
-            console.warn(`Client ${client.id} not in any game`);
-            return;
-        }
-        if (!gameSession.canClientControlGame(client)){
-            console.warn(`Client ${client.id} not authorized to control game`);
-            return;
-        }
-
-        const input: PlayerInput = {
-            id: client.id,
-            type: MessageType.PLAYER_INPUT,
-            side: data.side,
-            dx: data.direction
-        }
-        gameSession.enqueue(input, client.id);
-    }
-
-   /**
-     * Handles the request from a client to pause a game
-     * @param client - The client that send the request.
-     */
-    private handlePauseRequest(client: Client): void {
-        const gameSession = gameManager.findClientGame(client);
-        if (!gameSession) {
-            console.warn(`Client ${client.id} not in any game for pause request`);
-            return;
-        }
-
-        if (!gameSession.canClientControlGame(client)){
-            console.warn(`Client ${client.id} not authorized to pause game`);
-            return;
-        }
-
-        gameSession.pause(client.id);
-    }
-
-    /**
-     * Handles the request from a client to resume a game
-     * @param client - The client that send the request.
-     */
-    private handleResumeRequest(client: Client): void {
-        const gameSession = gameManager.findClientGame(client);
-        if (!gameSession) {
-            console.warn(`Client ${client.id} not in any game for resume request`);
-            return;
-        }
-
-        if (!gameSession.canClientControlGame(client)){
-            console.warn(`Client ${client.id} not authorized to resume game`);
-            return;
-        }
-        gameSession.resume(client.id);
-    }
-
-   /**
-     * Handles the disconnection of a client, removing them from games and cleaning up resources.
-     * @param data - The user information that are used to confirm login
-     */
-    private handleQuitGame(client: Client): void {
-        const gameSession = gameManager.findClientGame(client);
-        if (!gameSession) {
-            console.warn(`Client ${client.id} not in any game to quit`);
-            return;
-        }
-        
-        gameSession.handlePlayerQuit(client.id);
-        gameManager.removeClientFromGames(client);
-        console.log(`Game ${gameSession.id} ended by client: ${client.username}:${client.id}`);
-    }
-
-    /**
-     * Handles the disconnection of a client, removing them from games and cleaning up resources.
-     * @param client - The client that disconnected.
-     */
-    private handleDisconnection(client: Client): void {
-        const gameSession = gameManager.findClientGame(client);
-        if (!gameSession) return ;
-
-        gameSession.stop(); // TODO: temp as wont work for Tournament 
-        gameManager.removeClientFromGames(client);
-        this.clients.delete(client.id);
-        console.log(`Client disconnected: ${client.username}:${client.id}`);
-    } 
-
-    private activatePowerup(client: Client, data: ClientMessage) {
-        if (data.powerup_type === undefined || data.powerup_type === null || 
-            data.slot === undefined || data.slot === null || 
-            data.side === undefined || data.side === null) {
-            console.error("Error: cannot activate powerup, missing data");
-            return;
-        }
-        const gameSession = gameManager.findClientGame(client);
-        if (!gameSession) {
-            console.error("Error: cannot activate powerup, game does not exist");
-            return ;
-        }
-        const game = gameSession.findGame(client.id);
-        if (!game) {
-            console.error("Error: cannot activate powerup, game does not exist");
-            return ;
-        }
-        if (!gameSession.canClientControlGame(client)){
-            console.warn(`Client ${client.id} not authorized to control game`);
-            return;
-        }
-        game.activate(data.side, data.slot);
-    }
-
-   /**
-     * Handles the disconnection of a client, removing them from games and cleaning up resources.
-     * @param data - The user information that are used to confirm login
-     */
-    private async handleLoginUser(socket: any, client: Client, data: ClientMessage): Promise<void> {
-        const loginInfo = data.loginUser;
-
-        if (!loginInfo?.username || typeof loginInfo.password !== 'string') {
-            console.warn("Missing login information");
-            this.send(socket, {
-                type: MessageType.LOGIN_FAILURE,
-                message: 'Missing username or password'
-            });
-            return;
-        }
-
-        try {
-            const result = await db.verifyLogin(loginInfo.username, loginInfo.password);
-            switch (result) {
-            case AuthCode.OK:
-                const sid = getSessionByUsername(loginInfo.username);
-                if (!sid) {
-                    this.send(socket, {
-                        type: MessageType.LOGIN_FAILURE,
-                        message: 'SID is not valid',
-                    });
-                    return;
-                }
-                socket.send(JSON.stringify({
-                type: MessageType.SUCCESS_LOGIN,
-                message: {                     // keep "message" as an OBJECT, not a string
-                    text: 'Login success',
-                    sid: sid,                         // <-- put your generated session id here
-                    username: loginInfo.username
-                }
-                }));
-                client.username = loginInfo.username;
-                client.loggedIn = true;
-                return;
-            case AuthCode.NOT_FOUND:
-                this.send(socket, {
-                    type: MessageType.USER_NOTEXIST,
-                    message: "User doesn't exist"
-                });
-                return;
-            case AuthCode.BAD_CREDENTIALS:
-                this.send(socket, {
-                    type: MessageType.LOGIN_FAILURE,
-                    message: 'Username or password are incorrect'
-                });
-                return;
-            case AuthCode.ALREADY_LOGIN:
-                this.send(socket, {
-                    type: MessageType.LOGIN_FAILURE,
-                    message: "User already login"}
-                );
-                return;
-            }
-        } catch (error) {
-            console.error('❌ Error checking user login information:', error);
-            this.send(socket, {
-                type: MessageType.ERROR,
-                message: 'Failed to log user'
-            });
-        }
-    }
-
-    private async handleLogoutUser(socket: any, client: Client, data: ClientMessage): Promise<void> {
-        const username = client.username;
-        try {
-            await db.logoutUser(username);
-            console.log('User successfully logout');
-        } catch (err) {
-            console.error('Error in logout user');
-        }
-    }
-    /**
-     * Handles the disconnection of a client, removing them from games and cleaning up resources.
-     * @param data - The user information that are used to confirm login
-     */
-    private async handleRegisterNewUser(socket: any, data: ClientMessage): Promise<void> {
-        const regInfo = data.registerUser;
-
-        if (!regInfo) {
-            console.warn("Missing registration object");
-            this.send(socket, {
-                type: MessageType.ERROR,
-                message: 'Missing registration data'
-            });
-            return;
-        }
-
-        const { username, email, password } = regInfo;
-
-        if (!username || !email || typeof password !== 'string') {
-            this.send(socket, {
-                type: MessageType.ERROR,
-                message: 'Missing username, email, or password'
-            });
-            return;
-        }
-
-        try {
-            const result = await db.registerNewUser(username, email, password);
-
-            switch (result) {
-            case AuthCode.OK:
-                this.send(socket, {
-                    type: MessageType.SUCCESS_REGISTRATION,
-                    message: 'User registered successfully'
-                });
-                return;
-            case AuthCode.USER_EXISTS:
-                this.send(socket, {
-                    type: MessageType.USER_EXIST,
-                    message: 'User already exists'
-                });
-                return;
-            case AuthCode.USERNAME_TAKEN:
-                this.send(socket, {
-                    type: MessageType.USERNAME_TAKEN,
-                    message: 'Username is already registered'
-                });
-                return;
-            }
-        } catch (error) {
-            console.error('❌ Error registering user:', error);
-            this.send(socket, {
-                type: MessageType.ERROR,
-                message: 'Failed to register user'
-            });
-        }
-    }
-
-    private send(socket: any, message: ServerMessage) {
-        socket.send(JSON.stringify(message), (err?: Error) => {
-            if (err) console.error(`❌ Failed to send message: `, err.stack);
-        });
-    }
-
-    private async handleUserStats(socket: any, message: string) {
-        console.log("HandleMessage WSM: calling get User stats");
-        const stats = db.getUserStats(message); // from DB
-        if (!stats) {
-            this.send(socket, {
-                type: MessageType.ERROR,
-                message: 'user not recognised'
-            });
-        }
-        else {
-            this.send(socket, {
-                type: MessageType.SEND_USER_STATS,
-                stats: stats
-            });
-        }
-    }
-
-    private handleUserGameHistory(socket: any, message: string): void {
-        console.log("HandleMessage WSM: calling get User game history");
-        const history = db.getGameHistoryForUser(message); // from DB
-        if (!history) {
-            this.send(socket, {
-                type: MessageType.ERROR,
-                message: 'user not recognised'
-            });
-        }
-        else {
-            this.send(socket, {
-                type: MessageType.SEND_GAME_HISTORY,
-                gameHistory: history
-            });
-        }
-    }
-
-    /**
-     * Generates a unique client ID.
-     * @returns A unique string representing the client ID.
-     */
-    private generateClientId(): string {
-        return `client_${Date.now()}_${Math.random().toString(36).substr(2, 9)}`;
-    }
-
-    /**
-     * Gets the count of currently connected clients.
-     * @returns The number of connected clients.
-     */
-    getConnectedClientsCount(): number {
-        return this.clients.size;
-    }
-
-    /**
-     * Disconnects all connected clients and clears the client list.
-     */
-    disconnectAllClients(): void {
-        for (const [clientId, client] of this.clients) {
-            try {
-                client.websocket.close();
-            } catch (error) {
-                console.error(`❌ Error disconnecting client ${clientId}:`, error);
-            }
-        }
-        this.clients.clear();
-    }
-
-    private parseCookie(cookieHeader: string): Record<string, string> {
-        const out: Record<string, string> = {};
-        cookieHeader.split(';').forEach(kv => {
-            const [k, ...rest] = kv.trim().split('=');
-            if (k) out[k] = decodeURIComponent(rest.join('=') || '');
-        });
-    return out;
-    }
-
-    private safeGetUserBySession(sid: string) {
-        try { return getUserBySession(sid); }
-        catch (e) { console.error('getUserBySession error:', e); return null; }
-    }
-}
-
+import { FastifyInstance } from 'fastify';
+import { gameManager } from '../models/gameManager.js';
+import { Client, Player } from '../models/Client.js';
+import { MessageType, AuthCode, GameMode } from '../shared/constants.js';
+import { ClientMessage, ServerMessage, PlayerInput} from '../shared/types.js';
+import * as db from "../data/validation.js";
+import { getUserBySession, getSessionByUsername } from '../data/validation.js';
+import { error } from 'console';
+
+/**
+ * Manages WebSocket connections, client interactions, and game-related messaging.
+ */
+export class WebSocketManager {
+    private clients = new Map<string, Client>();
+
+    /**
+     * Sets up WebSocket routes for the Fastify server.
+     * @param fastify - The Fastify instance to configure.
+     */
+    async setupRoutes(fastify: FastifyInstance): Promise<void> {
+        fastify.get('/ws', { websocket: true } as any, (socket, req) => { //testing change here
+            // const token = (req.query as { token?: string }).token;
+            const cookieHeader = req.headers.cookie || '';
+            const sidFromCookie = this.parseCookie(cookieHeader)['sid'];
+
+            // 2) optional fallbacks: ?sid=... or Google ?token=...
+            const { sid: sidFromQuery, token } = (req.query as { sid?: string; token?: string }) || {};
+            const sid = sidFromCookie || sidFromQuery;
+
+            if (sid) {
+                const user = this.safeGetUserBySession(sid);
+                if (user) {
+                    this.handleConnection(socket, { username: user.username, email: user.email ?? '' });
+                    return;
+                }
+            }
+            if (token) {
+                try {
+                    // Google authentication: verify JWT token
+                    const decoded = fastify.jwt.verify(token) as any;
+                    this.handleConnection(socket, decoded.user);
+                } catch (err) {
+                    socket.close(1008, 'Invalid token');
+                    return;
+                }
+            } else {
+                // Traditional authentication: accept connection without token
+                console.log('Traditional connection (will authenticate via messages)');
+                this.handleConnection(socket);
+            }
+        });
+    }
+
+    /**
+     * Handles a new WebSocket connection, initializing the client and setting up event listeners.
+     * @param socket - The WebSocket connection object.
+     */
+    private handleConnection(socket: any, authenticatedUser?: { username: string; email: string }): void {
+        const clientId = this.generateClientId();
+
+        let client: Client;
+        if (authenticatedUser) {
+            // Google authenticated user
+            client = new Client(clientId, authenticatedUser.username, authenticatedUser.email, socket);
+            client.loggedIn = true; // Mark as already authenticated
+        } else {
+            // Traditional authentication will authenticate via messages
+            client = new Client(clientId, 'temp', '', socket); // will be updated if server approve a classic login request from client
+        }
+
+        this.clients.set(clientId, client);
+
+        socket.on('message', async (message: string) => {
+            await this.handleMessage(socket, client, message);
+        });
+
+        socket.on('close', () => {
+            console.log(`WebSocket closed for client ${clientId}:`);
+            this.handleDisconnection(client);
+        });
+
+        socket.on('error', (error: any) => {
+            console.error(`❌ WebSocket error for client ${clientId}:`, error);
+            this.handleDisconnection(client);
+        });
+
+        this.send(socket, {
+            type: MessageType.WELCOME,
+            message: 'Connected to game server'
+        });
+    }
+
+    /**
+     * Processes incoming messages from a client and routes them to the appropriate handler.
+     * @param socket - The WebSocket connection object.
+     * @param client - The client sending the message.
+     * @param message - The raw message string received.
+     * @param setCurrentGameId - Callback to update the current game ID for the client.
+     */
+    private async handleMessage(socket: any, client: Client, message: string): Promise<void> {
+        try {
+            const data: ClientMessage = JSON.parse(message.toString());
+            
+            switch (data.type) {
+                case MessageType.JOIN_GAME:
+                    this.handleJoinGame(socket, client, data);
+                    break;
+                case MessageType.PLAYER_READY:
+                    this.handlePlayerReady(client);
+                    break;
+                case MessageType.PLAYER_INPUT:
+                    this.handlePlayerInput(client, data);
+                    break;
+                case MessageType.PAUSE_REQUEST:
+                    this.handlePauseRequest(client);
+                    break;
+                case MessageType.RESUME_REQUEST:
+                    this.handleResumeRequest(client);
+                    break;
+                case MessageType.LOGIN_USER:
+                    await this.handleLoginUser(socket, client, data);
+                    break;
+                case MessageType.LOGOUT_USER:
+                    await this.handleLogoutUser(socket, client, data);
+                    break;                    
+                case MessageType.REGISTER_USER:
+                    await this.handleRegisterNewUser(socket, data);
+                    break;
+                case MessageType.REQUEST_USER_STATS:
+                    await this.handleUserStats(socket, message);
+                    break;
+                case MessageType.REQUEST_GAME_HISTORY:
+                    this.handleUserGameHistory(socket, message);
+                    break;
+                case MessageType.PARTIAL_WINNER_ANIMATION_DONE:
+                    this.handlePlayerReadyAfterGame(client);
+                    break;
+                case MessageType.ACTIVATE_POWERUP:
+                    this.activatePowerup(client, data);
+                    break;
+                case MessageType.QUIT_GAME:
+                    this.handleQuitGame(client);
+                    break;
+                default:
+                    this.send(socket, {
+                        type: MessageType.ERROR,
+                        message: 'Unknown message type'
+                    });
+
+            }
+        } catch (error) {
+            console.error('❌ Error parsing message:', error);
+            this.send(socket, {
+                type: MessageType.ERROR,
+                message: 'Invalid message format'
+            });
+        }
+    }
+
+    /**
+     * Handles a client's request to join a game, creating or finding a game as needed.
+     * @param socket - The WebSocket connection object.
+     * @param client - The client requesting to join a game.
+     * @param data - The message data containing game mode information.
+     * @param setCurrentGameId - Callback to update the current game ID for the client.
+     */
+    private handleJoinGame(socket: any, client: Client, data: ClientMessage) {
+        try {
+            if (!data.gameMode) {
+                throw new Error(`Game mode missing`);
+            }
+            const gameId = gameManager.findOrCreateGame(data.gameMode, client, data.capacity ?? undefined);
+            const gameSession = gameManager.getGame(gameId);
+            if (!gameSession) {
+                throw new Error(`client "${client}" unable to join game "${gameId}": game does not exist`);
+            }
+            if (gameSession.running) {
+                throw new Error(`client "${client}" unable to join game "${gameId}": game already running`);
+            }
+            if (data.aiDifficulty !== undefined) {
+                gameSession.set_ai_difficulty(data.aiDifficulty);
+            }
+
+            // add players to gameSession
+            for (const player of data.players ?? []) {
+                gameSession.add_player(new Player(player.id, player.name, client));
+            }
+            if ((gameSession.full /*&& !gameSession.running*/) || gameSession.mode === GameMode.TOURNAMENT_LOCAL) {
+                gameManager.runGame(gameSession, client.id);
+            }
+        } catch (error) {
+            console.error('❌ Error joining game:', error);
+            this.send(socket, {
+                type: MessageType.ERROR,
+                message: 'Failed to join game',
+            });
+        }
+    }
+
+    /**
+     * Handles when a client signals they are ready (finished loading)
+     * @param client - The client that is ready
+     */
+    private handlePlayerReady(client: Client): void {
+        console.log(`Client ${client.id} is ready`);
+
+        const gameSession = gameManager.findClientGame(client);
+        if (!gameSession) {
+            console.warn(`Client ${client.id} not in any game for ready signal`);
+            return;
+        }
+        gameSession.setClientReady(client.id);
+    }
+
+    private handlePlayerReadyAfterGame(client: Client): void {
+        const gameSession = gameManager.findClientGame(client);
+        if (!gameSession) {
+            console.warn(`Client ${client.id} not in any games.`);
+            return;
+        }
+        gameSession.setClientReady(client.id);
+    }
+
+    /**
+     * Processes player input messages and updates the game state accordingly.
+     * @param client - The client sending the input.
+     * @param data - The message data containing input details.
+     */
+    private handlePlayerInput(client: Client, data: ClientMessage): void {
+        if (data.direction === undefined || data.side === undefined) {
+            console.warn('Invalid player input: missing direction or side');
+            return;
+        }
+
+        const gameSession = gameManager.findClientGame(client);
+        if (!gameSession) {
+            console.warn(`Client ${client.id} not in any game`);
+            return;
+        }
+        if (!gameSession.canClientControlGame(client)){
+            console.warn(`Client ${client.id} not authorized to control game`);
+            return;
+        }
+
+        const input: PlayerInput = {
+            id: client.id,
+            type: MessageType.PLAYER_INPUT,
+            side: data.side,
+            dx: data.direction
+        }
+        gameSession.enqueue(input, client.id);
+    }
+
+   /**
+     * Handles the request from a client to pause a game
+     * @param client - The client that send the request.
+     */
+    private handlePauseRequest(client: Client): void {
+        const gameSession = gameManager.findClientGame(client);
+        if (!gameSession) {
+            console.warn(`Client ${client.id} not in any game for pause request`);
+            return;
+        }
+
+        if (!gameSession.canClientControlGame(client)){
+            console.warn(`Client ${client.id} not authorized to pause game`);
+            return;
+        }
+
+        gameSession.pause(client.id);
+    }
+
+    /**
+     * Handles the request from a client to resume a game
+     * @param client - The client that send the request.
+     */
+    private handleResumeRequest(client: Client): void {
+        const gameSession = gameManager.findClientGame(client);
+        if (!gameSession) {
+            console.warn(`Client ${client.id} not in any game for resume request`);
+            return;
+        }
+
+        if (!gameSession.canClientControlGame(client)){
+            console.warn(`Client ${client.id} not authorized to resume game`);
+            return;
+        }
+        gameSession.resume(client.id);
+    }
+
+   /**
+     * Handles the disconnection of a client, removing them from games and cleaning up resources.
+     * @param data - The user information that are used to confirm login
+     */
+    private handleQuitGame(client: Client): void {
+        const gameSession = gameManager.findClientGame(client);
+        if (!gameSession) {
+            console.warn(`Client ${client.id} not in any game to quit`);
+            return;
+        }
+        
+        gameSession.handlePlayerQuit(client.id);
+        gameManager.removeClientFromGames(client);
+        console.log(`Game ${gameSession.id} ended by client: ${client.username}:${client.id}`);
+    }
+
+    /**
+     * Handles the disconnection of a client, removing them from games and cleaning up resources.
+     * @param client - The client that disconnected.
+     */
+    private handleDisconnection(client: Client): void {
+        const gameSession = gameManager.findClientGame(client);
+        if (!gameSession) return ;
+
+        gameSession.stop(); // TODO: temp as wont work for Tournament 
+        gameManager.removeClientFromGames(client);
+        this.clients.delete(client.id);
+        console.log(`Client disconnected: ${client.username}:${client.id}`);
+    } 
+
+    private activatePowerup(client: Client, data: ClientMessage) {
+        if (data.powerup_type === undefined || data.powerup_type === null || 
+            data.slot === undefined || data.slot === null || 
+            data.side === undefined || data.side === null) {
+            console.error("Error: cannot activate powerup, missing data");
+            return;
+        }
+        const gameSession = gameManager.findClientGame(client);
+        if (!gameSession) {
+            console.error("Error: cannot activate powerup, game does not exist");
+            return ;
+        }
+        const game = gameSession.findGame(client.id);
+        if (!game) {
+            console.error("Error: cannot activate powerup, game does not exist");
+            return ;
+        }
+        if (!gameSession.canClientControlGame(client)){
+            console.warn(`Client ${client.id} not authorized to control game`);
+            return;
+        }
+        game.activate(data.side, data.slot);
+    }
+
+   /**
+     * Handles the disconnection of a client, removing them from games and cleaning up resources.
+     * @param data - The user information that are used to confirm login
+     */
+    private async handleLoginUser(socket: any, client: Client, data: ClientMessage): Promise<void> {
+        const loginInfo = data.loginUser;
+
+        if (!loginInfo?.username || typeof loginInfo.password !== 'string') {
+            console.warn("Missing login information");
+            this.send(socket, {
+                type: MessageType.LOGIN_FAILURE,
+                message: 'Missing username or password'
+            });
+            return;
+        }
+
+        try {
+            const result = await db.verifyLogin(loginInfo.username, loginInfo.password);
+            switch (result) {
+            case AuthCode.OK:
+                const sid = getSessionByUsername(loginInfo.username);
+                if (!sid) {
+                    this.send(socket, {
+                        type: MessageType.LOGIN_FAILURE,
+                        message: 'SID is not valid',
+                    });
+                    return;
+                }
+                socket.send(JSON.stringify({
+                type: MessageType.SUCCESS_LOGIN,
+                message: {                     // keep "message" as an OBJECT, not a string
+                    text: 'Login success',
+                    sid: sid,                         // <-- put your generated session id here
+                    username: loginInfo.username
+                }
+                }));
+                client.username = loginInfo.username;
+                client.loggedIn = true;
+                return;
+            case AuthCode.NOT_FOUND:
+                this.send(socket, {
+                    type: MessageType.USER_NOTEXIST,
+                    message: "User doesn't exist"
+                });
+                return;
+            case AuthCode.BAD_CREDENTIALS:
+                this.send(socket, {
+                    type: MessageType.LOGIN_FAILURE,
+                    message: 'Username or password are incorrect'
+                });
+                return;
+            case AuthCode.ALREADY_LOGIN:
+                this.send(socket, {
+                    type: MessageType.LOGIN_FAILURE,
+                    message: "User already login"}
+                );
+                return;
+            }
+        } catch (error) {
+            console.error('❌ Error checking user login information:', error);
+            this.send(socket, {
+                type: MessageType.ERROR,
+                message: 'Failed to log user'
+            });
+        }
+    }
+
+    private async handleLogoutUser(socket: any, client: Client, data: ClientMessage): Promise<void> {
+        const username = client.username;
+        try {
+            await db.logoutUser(username);
+            console.log('User successfully logout');
+        } catch (err) {
+            console.error('Error in logout user');
+        }
+    }
+    /**
+     * Handles the disconnection of a client, removing them from games and cleaning up resources.
+     * @param data - The user information that are used to confirm login
+     */
+    private async handleRegisterNewUser(socket: any, data: ClientMessage): Promise<void> {
+        const regInfo = data.registerUser;
+
+        if (!regInfo) {
+            console.warn("Missing registration object");
+            this.send(socket, {
+                type: MessageType.ERROR,
+                message: 'Missing registration data'
+            });
+            return;
+        }
+
+        const { username, email, password } = regInfo;
+
+        if (!username || !email || typeof password !== 'string') {
+            this.send(socket, {
+                type: MessageType.ERROR,
+                message: 'Missing username, email, or password'
+            });
+            return;
+        }
+
+        try {
+            const result = await db.registerNewUser(username, email, password);
+
+            switch (result) {
+            case AuthCode.OK:
+                this.send(socket, {
+                    type: MessageType.SUCCESS_REGISTRATION,
+                    message: 'User registered successfully'
+                });
+                return;
+            case AuthCode.USER_EXISTS:
+                this.send(socket, {
+                    type: MessageType.USER_EXIST,
+                    message: 'User already exists'
+                });
+                return;
+            case AuthCode.USERNAME_TAKEN:
+                this.send(socket, {
+                    type: MessageType.USERNAME_TAKEN,
+                    message: 'Username is already registered'
+                });
+                return;
+            }
+        } catch (error) {
+            console.error('❌ Error registering user:', error);
+            this.send(socket, {
+                type: MessageType.ERROR,
+                message: 'Failed to register user'
+            });
+        }
+    }
+
+    private send(socket: any, message: ServerMessage) {
+        socket.send(JSON.stringify(message), (err?: Error) => {
+            if (err) console.error(`❌ Failed to send message: `, err.stack);
+        });
+    }
+
+    private async handleUserStats(socket: any, message: string) {
+        console.log("HandleMessage WSM: calling get User stats");
+        const stats = db.getUserStats(message); // from DB
+        if (!stats) {
+            this.send(socket, {
+                type: MessageType.ERROR,
+                message: 'user not recognised'
+            });
+        }
+        else {
+            this.send(socket, {
+                type: MessageType.SEND_USER_STATS,
+                stats: stats
+            });
+        }
+    }
+
+    private handleUserGameHistory(socket: any, message: string): void {
+        console.log("HandleMessage WSM: calling get User game history");
+        const history = db.getGameHistoryForUser(message); // from DB
+        if (!history) {
+            this.send(socket, {
+                type: MessageType.ERROR,
+                message: 'user not recognised'
+            });
+        }
+        else {
+            this.send(socket, {
+                type: MessageType.SEND_GAME_HISTORY,
+                gameHistory: history
+            });
+        }
+    }
+
+    /**
+     * Generates a unique client ID.
+     * @returns A unique string representing the client ID.
+     */
+    private generateClientId(): string {
+        return `client_${Date.now()}_${Math.random().toString(36).substr(2, 9)}`;
+    }
+
+    /**
+     * Gets the count of currently connected clients.
+     * @returns The number of connected clients.
+     */
+    getConnectedClientsCount(): number {
+        return this.clients.size;
+    }
+
+    /**
+     * Disconnects all connected clients and clears the client list.
+     */
+    disconnectAllClients(): void {
+        for (const [clientId, client] of this.clients) {
+            try {
+                client.websocket.close();
+            } catch (error) {
+                console.error(`❌ Error disconnecting client ${clientId}:`, error);
+            }
+        }
+        this.clients.clear();
+    }
+
+    private parseCookie(cookieHeader: string): Record<string, string> {
+        const out: Record<string, string> = {};
+        cookieHeader.split(';').forEach(kv => {
+            const [k, ...rest] = kv.trim().split('=');
+            if (k) out[k] = decodeURIComponent(rest.join('=') || '');
+        });
+    return out;
+    }
+
+    private safeGetUserBySession(sid: string) {
+        try { return getUserBySession(sid); }
+        catch (e) { console.error('getUserBySession error:', e); return null; }
+    }
+}
+
 export const webSocketManager = new WebSocketManager();