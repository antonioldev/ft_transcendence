--- conflicted
+++ resolved
@@ -152,20 +152,16 @@
 
 		this.add_CPUs();
 		this._match_players();
-		await this.waitForPlayersReady(); // TODO eden I added this as the backend was sending the next message too early.
+		// await this.waitForPlayersReady(); // TODO eden I added this as the backend was sending the next message too early.
 		// this.broadcastRoundSchedule(1);
 
 		for (this.current_round = 1; this.current_round <= this.num_rounds; this.current_round++) {
 			if (!this.running) return ;
-
-<<<<<<< HEAD
+			
+			await this.waitForPlayersReady();
+			this.broadcastRoundSchedule(this.current_round); // TODO added here so we get update info from server
 			const matches = this.rounds.get(this.current_round);
-=======
-			this.broadcastRoundSchedule(current_round); // TODO added here so we get update info from server
-			const matches = this.rounds.get(current_round);
->>>>>>> d92b0506
 			if (!matches) return ; // maybe throw err
-			await this.waitForPlayersReady();
 			await this.run(matches);
 		}
 	}
@@ -334,17 +330,26 @@
 			this.readyClients.delete(winner.client.id);
 		}
 		if (match.loser instanceof Player) {
+			this.client_match_map.delete(match.loser.client.id); // NEED TO TEST IF THIS BREAKS GAME TRANSITIONS
 			this.assign_spectator(match.loser.client);
 		}
 	}
 
-	assign_spectator(loser: Client) {
-		this.client_match_map.delete(loser.id); // NEED TO TEST IF THIS BREAKS GAME TRANSITIONS
-		this.spectators.push(loser);
+	assign_spectator(client: Client) {
+		this.spectators.push(client);
 		for (const match of this.rounds.get(this.current_round) ?? []) {
 			if (match.game.running) {
-				match.clients.push(loser);
-				this.spectator_match_map.set(loser.id, match);
+				match.clients.push(client);
+				this.spectator_match_map.set(client.id, match);
+			}
+		}
+	}
+
+	remove_spectator(client: Client) {
+		for (const match of this.rounds.get(this.current_round) ?? []) {
+			if (match.clients.includes(client)) {
+				match.remove_spectator(client);
+				this.spectator_match_map.delete(client.id);
 			}
 		}
 	}
