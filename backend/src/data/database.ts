--- conflicted
+++ resolved
@@ -470,12 +470,8 @@
 }
 
 //UPDATE game info
-<<<<<<< HEAD
-export function updateGameInfo(id: string, player1_score: number, player2_score: number, winner: number, looser: number, endTime: number): boolean {
-=======
 export function updateGameInfo(id: number, player1_score: number, player2_score: number, winner: number, looser: number, endTime: number): boolean {
 	console.log('[DB] updating users', winner, looser);
->>>>>>> 15e31711
 	try {
 		let startTime = getGameStartTime(id);
 		if (!startTime) {
