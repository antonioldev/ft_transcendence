--- conflicted
+++ resolved
@@ -64,45 +64,6 @@
     return userInfo;    
 }
 
-<<<<<<< HEAD
-export function getUserStats(username: string): UserStats | undefined { // TODO create a real function to return the stats of a user
-  if (!username) return undefined;
-
-  return {
-    victories: 12,
-    defeats: 8,
-    games: 20,
-    winRatio: 0.6
-  };
-}
-
-export function getGameHistoryForUser(username: string): GameHistoryEntry[] | undefined { //TODO create a real function to return the game history of a user
-  if (!username) return undefined;
-
-  return [
-    {
-      playedAt: '2025-07-15 10:32',
-      opponent: 'rival_one',
-      score: '10 - 7',
-      result: 'Win',
-      duration: 300
-    },
-    {
-      playedAt: '2025-07-14 18:45',
-      opponent: 'challengerX',
-      score: '6 - 10',
-      result: 'Loss',
-      duration: 280
-    },
-    {
-      playedAt: '2025-07-13 13:10',
-      opponent: 'alpha',
-      score: '12 - 11',
-      result: 'Win',
-      duration: 350
-    }
-  ];
-=======
 export function getUserStats(username: string): UserStats | undefined {
     console.log('[VALID] stats for', username);
     const row = dbFunction.getAggregatedStats(username);
@@ -113,7 +74,6 @@
 
 export function getGameHistoryForUser(username: string): GameHistoryEntry[] | undefined {
   return dbFunction.getRecentGames(username);
->>>>>>> 15e31711
 }
 
 export function findOrCreateGoogleUser(profile: { sub: string, name: string, email: string }): UserProfileData | null {
