import Fastify from 'fastify';
import fastifyJwt from '@fastify/jwt';
import fastifyCors from '@fastify/cors';
import cookie from '@fastify/cookie';
import * as dotenv from 'dotenv';
import { webSocketManager }  from './network/WebSocketManager.js';
import config from './config/default.js';
import { initialisazeDatabase } from './data/db-init.js';
import { registerDatabaseFunctions } from './data/database.js';
import { registerNewUser } from './data/validation.js';
import { authRoutes } from './auth/auth_google.js';
import sessionBindRoutes from "./auth/auth_local.js"


dotenv.config();

const fastify = Fastify({
    logger: config.debug === 'yes' ? true : false,
    trustProxy: true,
});

fastify.register(cookie, {
  secret: process.env.COOKIE_SECRET,
  hook: 'onRequest',
});

fastify.register(sessionBindRoutes);

// init the database
const db = await initialisazeDatabase('./database/transcendence.sqlite');
registerDatabaseFunctions(db);
await seedDefaultUsers(8);

async function seedDefaultUsers(user_count: number) {
  // pick simple starter passwords; your registerUser should pepper+argon2-hash before insert
  for (let i = 0; i < user_count; i++) {
      await registerNewUser(`p${i}`, `player${i}@example.com`, 'p' );
  }
  console.log(`Seeded ${user_count} default users via registration flow`);
}

// Register JWT plugin
await fastify.register(fastifyJwt, {
    secret: process.env.JWT_SECRET!
});

// Enable CORS for the frontend application
await fastify.register(fastifyCors, {
<<<<<<< HEAD
    origin: (origin: string | undefined, cb: (err: Error | null, allow: boolean) => void) => {
    if (!origin) return cb(null, true); // allow non-browser requests (curl)
    const allowed = [/^https:\/\/c1r2s\d+\.42london\.com:8443$/];
    if (allowed.some(regexp => regexp.test(origin))) cb(null, true);
    else cb(new Error('Not allowed'), false);
  },
    // origin: "https://localhost",
    // origin: "10.11.1.3",
=======
    origin: "https://localhost",
>>>>>>> 06fc908c
    // origin: process.env.LAN_IP,
    methods: ['GET', 'POST', 'OPTIONS'],
    credentials: true,
    allowedHeaders: ['Content-Type', 'Authorization'],
});

// Register the authentication routes
await fastify.register(authRoutes);

// Register the WebSocket plugin with specific options
await fastify.register(import('@fastify/websocket'), {
	options: {
		// Maximum size of a single message payload in bytes
		maxPayload: 1048576,
		// Disable per-message compression for better performance
		perMessageDeflate: false,
		// Enable tracking of connected clients
		clientTracking: true,
		// Limit the maximum number of concurrent WebSocket connections //TODO shall we reduce this?
		maxConnections: 100,
	}
});

// add the connection to the database


// Setup WebSocket routes using the webSocketManager
await webSocketManager.setupRoutes(fastify);

/**
 * Starts the Fastify server and listens on the configured host and port.
 * Logs a message when the server is ready or exits on error.
 */
const start = async (): Promise<void> => {
    try {
        await fastify.listen({ 
            port: config.server.port,
            host: config.server.host
        });
        console.log(`Pong server ready`);
    } catch (err) {
        fastify.log.error(err);
        process.exit(1);
    }
};

start();<|MERGE_RESOLUTION|>--- conflicted
+++ resolved
@@ -1,107 +1,103 @@
-import Fastify from 'fastify';
-import fastifyJwt from '@fastify/jwt';
-import fastifyCors from '@fastify/cors';
-import cookie from '@fastify/cookie';
-import * as dotenv from 'dotenv';
-import { webSocketManager }  from './network/WebSocketManager.js';
-import config from './config/default.js';
-import { initialisazeDatabase } from './data/db-init.js';
-import { registerDatabaseFunctions } from './data/database.js';
-import { registerNewUser } from './data/validation.js';
-import { authRoutes } from './auth/auth_google.js';
-import sessionBindRoutes from "./auth/auth_local.js"
-
-
-dotenv.config();
-
-const fastify = Fastify({
-    logger: config.debug === 'yes' ? true : false,
-    trustProxy: true,
-});
-
-fastify.register(cookie, {
-  secret: process.env.COOKIE_SECRET,
-  hook: 'onRequest',
-});
-
-fastify.register(sessionBindRoutes);
-
-// init the database
-const db = await initialisazeDatabase('./database/transcendence.sqlite');
-registerDatabaseFunctions(db);
-await seedDefaultUsers(8);
-
-async function seedDefaultUsers(user_count: number) {
-  // pick simple starter passwords; your registerUser should pepper+argon2-hash before insert
-  for (let i = 0; i < user_count; i++) {
-      await registerNewUser(`p${i}`, `player${i}@example.com`, 'p' );
-  }
-  console.log(`Seeded ${user_count} default users via registration flow`);
-}
-
-// Register JWT plugin
-await fastify.register(fastifyJwt, {
-    secret: process.env.JWT_SECRET!
-});
-
-// Enable CORS for the frontend application
-await fastify.register(fastifyCors, {
-<<<<<<< HEAD
-    origin: (origin: string | undefined, cb: (err: Error | null, allow: boolean) => void) => {
-    if (!origin) return cb(null, true); // allow non-browser requests (curl)
-    const allowed = [/^https:\/\/c1r2s\d+\.42london\.com:8443$/];
-    if (allowed.some(regexp => regexp.test(origin))) cb(null, true);
-    else cb(new Error('Not allowed'), false);
-  },
-    // origin: "https://localhost",
-    // origin: "10.11.1.3",
-=======
-    origin: "https://localhost",
->>>>>>> 06fc908c
-    // origin: process.env.LAN_IP,
-    methods: ['GET', 'POST', 'OPTIONS'],
-    credentials: true,
-    allowedHeaders: ['Content-Type', 'Authorization'],
-});
-
-// Register the authentication routes
-await fastify.register(authRoutes);
-
-// Register the WebSocket plugin with specific options
-await fastify.register(import('@fastify/websocket'), {
-	options: {
-		// Maximum size of a single message payload in bytes
-		maxPayload: 1048576,
-		// Disable per-message compression for better performance
-		perMessageDeflate: false,
-		// Enable tracking of connected clients
-		clientTracking: true,
-		// Limit the maximum number of concurrent WebSocket connections //TODO shall we reduce this?
-		maxConnections: 100,
-	}
-});
-
-// add the connection to the database
-
-
-// Setup WebSocket routes using the webSocketManager
-await webSocketManager.setupRoutes(fastify);
-
-/**
- * Starts the Fastify server and listens on the configured host and port.
- * Logs a message when the server is ready or exits on error.
- */
-const start = async (): Promise<void> => {
-    try {
-        await fastify.listen({ 
-            port: config.server.port,
-            host: config.server.host
-        });
-        console.log(`Pong server ready`);
-    } catch (err) {
-        fastify.log.error(err);
-        process.exit(1);
-    }
-};
-
+import Fastify from 'fastify';
+import fastifyJwt from '@fastify/jwt';
+import fastifyCors from '@fastify/cors';
+import cookie from '@fastify/cookie';
+import * as dotenv from 'dotenv';
+import { webSocketManager }  from './network/WebSocketManager.js';
+import config from './config/default.js';
+import { initialisazeDatabase } from './data/db-init.js';
+import { registerDatabaseFunctions } from './data/database.js';
+import { registerNewUser } from './data/validation.js';
+import { authRoutes } from './auth/auth_google.js';
+import sessionBindRoutes from "./auth/auth_local.js"
+
+
+dotenv.config();
+
+const fastify = Fastify({
+    logger: config.debug === 'yes' ? true : false,
+    trustProxy: true,
+});
+
+fastify.register(cookie, {
+  secret: process.env.COOKIE_SECRET,
+  hook: 'onRequest',
+});
+
+fastify.register(sessionBindRoutes);
+
+// init the database
+const db = await initialisazeDatabase('./database/transcendence.sqlite');
+registerDatabaseFunctions(db);
+await seedDefaultUsers(8);
+
+async function seedDefaultUsers(user_count: number) {
+  // pick simple starter passwords; your registerUser should pepper+argon2-hash before insert
+  for (let i = 0; i < user_count; i++) {
+      await registerNewUser(`p${i}`, `player${i}@example.com`, 'p' );
+  }
+  console.log(`Seeded ${user_count} default users via registration flow`);
+}
+
+// Register JWT plugin
+await fastify.register(fastifyJwt, {
+    secret: process.env.JWT_SECRET!
+});
+
+// Enable CORS for the frontend application
+await fastify.register(fastifyCors, {
+    origin: (origin: string | undefined, cb: (err: Error | null, allow: boolean) => void) => {
+    if (!origin) return cb(null, true); // allow non-browser requests (curl)
+    const allowed = [/^https:\/\/c1r2s\d+\.42london\.com:8443$/];
+    if (allowed.some(regexp => regexp.test(origin))) cb(null, true);
+    else cb(new Error('Not allowed'), false);
+  },
+    // origin: "https://localhost",
+    // origin: "10.11.1.3",
+    // origin: process.env.LAN_IP,
+    methods: ['GET', 'POST', 'OPTIONS'],
+    credentials: true,
+    allowedHeaders: ['Content-Type', 'Authorization'],
+});
+
+// Register the authentication routes
+await fastify.register(authRoutes);
+
+// Register the WebSocket plugin with specific options
+await fastify.register(import('@fastify/websocket'), {
+	options: {
+		// Maximum size of a single message payload in bytes
+		maxPayload: 1048576,
+		// Disable per-message compression for better performance
+		perMessageDeflate: false,
+		// Enable tracking of connected clients
+		clientTracking: true,
+		// Limit the maximum number of concurrent WebSocket connections //TODO shall we reduce this?
+		maxConnections: 100,
+	}
+});
+
+// add the connection to the database
+
+
+// Setup WebSocket routes using the webSocketManager
+await webSocketManager.setupRoutes(fastify);
+
+/**
+ * Starts the Fastify server and listens on the configured host and port.
+ * Logs a message when the server is ready or exits on error.
+ */
+const start = async (): Promise<void> => {
+    try {
+        await fastify.listen({ 
+            port: config.server.port,
+            host: config.server.host
+        });
+        console.log(`Pong server ready`);
+    } catch (err) {
+        fastify.log.error(err);
+        process.exit(1);
+    }
+};
+
 start();