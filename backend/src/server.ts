--- conflicted
+++ resolved
@@ -1,112 +1,107 @@
-import Fastify from 'fastify';
-import { FastifyInstance } from 'fastify';
-import fastifyJwt from '@fastify/jwt';
-import fastifyCors from '@fastify/cors';
-import cookie from '@fastify/cookie';
-import * as dotenv from 'dotenv';
-import { setupWebsocket }  from './routes/Websocket.js';
-import config from './config/default.js';
-import { initialisazeDatabase } from './data/db-init.js';
-import { registerDatabaseFunctions } from './data/database.js';
-import { APIRoutes } from './routes/apiRoutes.js';
-import { authGoogle, authLocal } from './routes/authRoutes.js';
-
-/* --- SETUP DATABASE --- */
-
-dotenv.config();
-const db = await initialisazeDatabase('./database/transcendence.sqlite');
-registerDatabaseFunctions(db);
-
-
-/* --- CREATE FASTIFY APP --- */
-
-export const app: FastifyInstance = Fastify({
-    logger: config.debug === 'yes' ? true : false,
-    trustProxy: true,
-});
-
-
-/* --- SETUP PLUGINS --- */
-
-// JWT
-await app.register(fastifyJwt, { secret: process.env.JWT_SECRET! });
-
-// Cookies
-await app.register(cookie, {
-    secret: process.env.COOKIE_SECRET,
-    hook: 'onRequest',
-    parseOptions: {
-        secure: true,
-        sameSite: 'none',
-        httpOnly: true
-    }
-});
-
-<<<<<<< HEAD
-// Enable CORS for the frontend application
-await fastify.register(fastifyCors, {
-    origin: (origin: string | undefined, cb: (err: Error | null, allow: boolean) => void) => {
-        if (!origin) return cb(null, true); // allow non-browser requests (curl)
-        const allowed = [
-            // 42 London hostname pattern
-            /^https:\/\/c\d+r\d+s\d+\.42london\.com(:8443)?$/,
-
-            // Local network IP ranges A, B, and C with optional port 8443
-            /^https?:\/\/10\.(?:25[0-5]|2[0-4][0-9]|[01]?[0-9][0-9]?)\.(?:25[0-5]|2[0-4][0-9]|[01]?[0-9][0-9]?)\.(?:25[0-5]|2[0-4][0-9]|[01]?[0-9][0-9]?)(:8443)?$/,
-            /^https?:\/\/172\.(?:1[6-9]|2[0-9]|3[01])\.(?:25[0-5]|2[0-4][0-9]|[01]?[0-9][0-9]?)\.(?:25[0-5]|2[0-4][0-9]|[01]?[0-9][0-9]?)(:8443)?$/,
-            /^https?:\/\/192\.168\.(?:25[0-5]|2[0-4][0-9]|[01]?[0-9][0-9]?)\.(?:25[0-5]|2[0-4][0-9]|[01]?[0-9][0-9]?)(:8443)?$/,
-        
-            /^https?:\/\/localhost(:\d+)?$/
-        ];
-        if (allowed.some(regexp => regexp.test(origin))) cb(null, true);
-        else cb(new Error('Not allowed'), false);   
-    },
-=======
-// Websocket options
-await app.register(import('@fastify/websocket'), {
-	options: {
-		maxPayload: 1048576,        // Max bytes of single message
-		perMessageDeflate: false,   // Disable per-message compression for better performance
-		clientTracking: true,       // Enable tracking of connected clients
-		maxConnections: 100,        // max num of concurrent WebSocket connections // TODO shall we reduce this?
-	}
-});
-
-// CORS for frontend
-await app.register(fastifyCors, {
->>>>>>> a5c7766a
-    // origin: process.env.LAN_IP,
-    origin: "https://192.168.1.83",
-    methods: ['GET', 'POST', 'OPTIONS'],
-    credentials: true,
-    allowedHeaders: ['Content-Type', 'Authorization', 'Cookie', 'Set-Cookie'],
-});
-
-
-/* --- SETUP ROUTES --- */
-
-await app.register(APIRoutes);
-await app.register(authLocal);
-await app.register(authGoogle);
-await app.register(setupWebsocket);
-
-
-/**
- * Starts the Fastify server and listens on the configured host and port.
- * Logs a message when the server is ready or exits on error.
- */
-const start = async (): Promise<void> => {
-    try {
-        await app.listen({ 
-            port: config.server.port,
-            host: config.server.host
-        });
-        console.log(`Pong server ready`);
-    } 
-    catch (err) {
-        app.log.error(err);
-        process.exit(1);
-    }
-};
-
+import Fastify from 'fastify';
+import { FastifyInstance } from 'fastify';
+import fastifyJwt from '@fastify/jwt';
+import fastifyCors from '@fastify/cors';
+import cookie from '@fastify/cookie';
+import * as dotenv from 'dotenv';
+import { setupWebsocket }  from './routes/Websocket.js';
+import config from './config/default.js';
+import { initialisazeDatabase } from './data/db-init.js';
+import { registerDatabaseFunctions } from './data/database.js';
+import { APIRoutes } from './routes/apiRoutes.js';
+import { authGoogle, authLocal } from './routes/authRoutes.js';
+
+/* --- SETUP DATABASE --- */
+
+dotenv.config();
+const db = await initialisazeDatabase('./database/transcendence.sqlite');
+registerDatabaseFunctions(db);
+
+
+/* --- CREATE FASTIFY APP --- */
+
+export const app: FastifyInstance = Fastify({
+    logger: config.debug === 'yes' ? true : false,
+    trustProxy: true,
+});
+
+
+/* --- SETUP PLUGINS --- */
+
+// JWT
+await app.register(fastifyJwt, { secret: process.env.JWT_SECRET! });
+
+// Cookies
+await app.register(cookie, {
+    secret: process.env.COOKIE_SECRET,
+    hook: 'onRequest',
+    parseOptions: {
+        secure: true,
+        sameSite: 'none',
+        httpOnly: true
+    }
+});
+
+// Websocket options
+await app.register(import('@fastify/websocket'), {
+	options: {
+		maxPayload: 1048576,        // Max bytes of single message
+		perMessageDeflate: false,   // Disable per-message compression for better performance
+		clientTracking: true,       // Enable tracking of connected clients
+		maxConnections: 100,        // max num of concurrent WebSocket connections // TODO shall we reduce this?
+	}
+});
+
+// CORS for frontend
+await app.register(fastifyCors, {
+    origin: (origin: string | undefined, cb: (err: Error | null, allow: boolean) => void) => {
+    if (!origin) return cb(null, true); // allow non-browser requests (curl)
+    const allowed = [
+        // 42 London hostname pattern
+        /^https:\/\/c\d+r\d+s\d+\.42london\.com(:8443)?$/,
+
+        // Local network IP ranges A, B, and C with optional port 8443
+        /^https?:\/\/10\.(?:25[0-5]|2[0-4][0-9]|[01]?[0-9][0-9]?)\.(?:25[0-5]|2[0-4][0-9]|[01]?[0-9][0-9]?)\.(?:25[0-5]|2[0-4][0-9]|[01]?[0-9][0-9]?)(:8443)?$/,
+        /^https?:\/\/172\.(?:1[6-9]|2[0-9]|3[01])\.(?:25[0-5]|2[0-4][0-9]|[01]?[0-9][0-9]?)\.(?:25[0-5]|2[0-4][0-9]|[01]?[0-9][0-9]?)(:8443)?$/,
+        /^https?:\/\/192\.168\.(?:25[0-5]|2[0-4][0-9]|[01]?[0-9][0-9]?)\.(?:25[0-5]|2[0-4][0-9]|[01]?[0-9][0-9]?)(:8443)?$/,
+    
+        /^https?:\/\/localhost(:\d+)?$/
+    ];
+    if (allowed.some(regexp => regexp.test(origin))) cb(null, true);
+    else cb(new Error('Not allowed'), false); 
+    },
+    // origin: process.env.LAN_IP,
+    // origin: "https://192.168.1.83",
+    methods: ['GET', 'POST', 'OPTIONS'],
+    credentials: true,
+    allowedHeaders: ['Content-Type', 'Authorization', 'Cookie', 'Set-Cookie'],
+});
+
+
+/* --- SETUP ROUTES --- */
+
+await app.register(APIRoutes);
+await app.register(authLocal);
+await app.register(authGoogle);
+await app.register(setupWebsocket);
+
+
+/**
+ * Starts the Fastify server and listens on the configured host and port.
+ * Logs a message when the server is ready or exits on error.
+ */
+const start = async (): Promise<void> => {
+    try {
+        await app.listen({ 
+            port: config.server.port,
+            host: config.server.host
+        });
+        console.log(`Pong server ready`);
+    } 
+    catch (err) {
+        app.log.error(err);
+        process.exit(1);
+    }
+};
+
 start();