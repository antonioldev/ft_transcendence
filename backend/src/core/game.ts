--- conflicted
+++ resolved
@@ -1,151 +1,140 @@
-import { Ball } from './Ball.js';
-import { Paddle, AIBot } from './Paddle.js';
-import { Clock } from './utils.js';
-import { GAME_CONFIG, LEFT_PADDLE, RIGHT_PADDLE } from '../shared/gameConfig.js';
-import { GameMode, MessageType} from '../shared/constants.js';
-import { PlayerInput, GameStateData, ServerMessage } from '../shared/types.js';
-import { Client, Player } from '../models/Client.js'
-
-// The Game class runs the core game logic for all game modes.
-export class Game {
-	// Clock instance to manage game loop timing
-	clock: Clock;
-	queue: PlayerInput[] = [];
-	running: boolean = true;
-	paused: boolean = false;
-	players: Player[]
-	winner!: Player;
-	paddles: (Paddle | AIBot)[] = [new Paddle(LEFT_PADDLE), new Paddle(RIGHT_PADDLE)];
-	ball!: Ball;
-	// Callback function to broadcast the game state
-	private _broadcast: (message: ServerMessage, clients?: Client[]) => void;
-
-	constructor(players: Player[], broadcast_callback: (message: ServerMessage, clients?: Client[]) => void) {
-		// Initialize game properties
-		this.clock = new Clock();
-		this._broadcast = broadcast_callback;
-		this.players = players;
-		this._init();
-	}
-
-	// Initialize the ball and players
-	private _init() {
-		this.ball = new Ball(this.paddles, this._update_score);
-		
-		if (!this.players[LEFT_PADDLE].client) { // if CPU
-<<<<<<< HEAD
-			this.paddles[LEFT_PADDLE] = new ExactBot(LEFT_PADDLE, this.ball)
-		}
-		if (!this.players[RIGHT_PADDLE].client) {
-			this.paddles[RIGHT_PADDLE] = new ExactBot(RIGHT_PADDLE, this.ball)
-=======
-			this.paddles[LEFT_PADDLE] = new AIBot(LEFT_PADDLE, this.ball)
-		}
-		if (!this.players[RIGHT_PADDLE].client) {
-			this.paddles[RIGHT_PADDLE] = new AIBot(RIGHT_PADDLE, this.ball)
->>>>>>> 306fcf76
-		}
-	}
-
-	private _handle_input(dt: number): void {
-		this._process_queue(dt);
-<<<<<<< HEAD
-		if (this.paddles[RIGHT_PADDLE] instanceof ExactBot) {
-=======
-		if (this.paddles[RIGHT_PADDLE] instanceof AIBot) {
->>>>>>> 306fcf76
-			this.paddles[RIGHT_PADDLE].update(dt);
-		}
-		if (this.paddles[LEFT_PADDLE] instanceof AIBot) {
-			this.paddles[LEFT_PADDLE].update(dt);
-		}
-	}
-
-	// Update the score for the specified side
-	private _update_score(side: number, score: number): void {
-		this.paddles[side].score += score;
-		if (this.paddles[side].score >= GAME_CONFIG.winning_score) {
-			this.running = false;
-			this.winner = this.players[side];
-		}
-	}
-
-	// Update the game state, including player and ball positions
-	private _update_state(dt: number): void {
-		// cache preceeding rect positions for collision calculations
-		this.paddles[LEFT_PADDLE].cacheRect();
-		this.paddles[RIGHT_PADDLE].cacheRect();
-		this._handle_input(dt);
-		this.ball.update(dt);
-	}
-
-	// Process the input queue and apply player movements
-	private _process_queue(dt: number): void {
-		while (this.queue.length > 0) {
-			const input = this.queue.shift();
-			if (input) {
-				this.paddles[input.side].move(dt, input.dx);
-			}
-		}
-	}
-
-	// Add a new input to the queue
-	enqueue(input: PlayerInput): void {
-		if (!this.paused)
-			this.queue.push(input);
-	}
-
-	// Retrieve the current game state as a data object
-	get_state(): GameStateData {
-		return {
-			paddleLeft: {
-				x:     this.paddles[LEFT_PADDLE].rect.centerx,
-				score: this.paddles[LEFT_PADDLE].score,
-			},
-			paddleRight: {
-				x:     this.paddles[RIGHT_PADDLE].rect.centerx,
-				score: this.paddles[RIGHT_PADDLE].score,
-			},
-			ball: {
-				x: this.ball.rect.centerx,
-				z: this.ball.rect.centerz,
-				current_rally: this.ball.current_rally,
-			},
-		}
-	}
-
-	// Main game loop that updates the state and broadcasts changes
-	async run(): Promise<Player> {
-		while (this.running) {
-			const dt = await this.clock.tick(60);
-			if (this.paused) continue ;
-
-			this._update_state(dt);
-			this._broadcast({
-				type: MessageType.GAME_STATE,
-				state: this.get_state()
-			});
-		}
-		return (this.winner);
-	}
-
-	// Pause the game
-	pause(): void {
-		if(!this.paused) {
-			this.paused = true;
-			this.queue = []
-		}
-	}
-
-	// Resume the game
-	resume(): void {
-		if (this.paused) {
-			this.paused = false;
-		}
-	}
-
-	// Returns if the game is currently paused
-	isPaused(): boolean {
-		return this.paused;
-	}
-}
+import { Ball } from './Ball.js';
+import { Paddle, AIBot } from './Paddle.js';
+import { Clock } from './utils.js';
+import { GAME_CONFIG, LEFT_PADDLE, RIGHT_PADDLE } from '../shared/gameConfig.js';
+import { GameMode, MessageType} from '../shared/constants.js';
+import { PlayerInput, GameStateData, ServerMessage } from '../shared/types.js';
+import { Client, Player } from '../models/Client.js'
+
+// The Game class runs the core game logic for all game modes.
+export class Game {
+	// Clock instance to manage game loop timing
+	clock: Clock;
+	queue: PlayerInput[] = [];
+	running: boolean = true;
+	paused: boolean = false;
+	players: Player[]
+	winner!: Player;
+	paddles: (Paddle | AIBot)[] = [new Paddle(LEFT_PADDLE), new Paddle(RIGHT_PADDLE)];
+	ball!: Ball;
+	// Callback function to broadcast the game state
+	private _broadcast: (message: ServerMessage, clients?: Client[]) => void;
+
+	constructor(players: Player[], broadcast_callback: (message: ServerMessage, clients?: Client[]) => void) {
+		// Initialize game properties
+		this.clock = new Clock();
+		this._broadcast = broadcast_callback;
+		this.players = players;
+		this._init();
+	}
+
+	// Initialize the ball and players
+	private _init() {
+		this.ball = new Ball(this.paddles, this._update_score);
+		
+		if (!this.players[LEFT_PADDLE].client) { // if CPU
+			this.paddles[LEFT_PADDLE] = new ExactBot(LEFT_PADDLE, this.ball)
+		}
+		if (!this.players[RIGHT_PADDLE].client) {
+			this.paddles[RIGHT_PADDLE] = new ExactBot(RIGHT_PADDLE, this.ball)
+		}
+	}
+
+	private _handle_input(dt: number): void {
+		this._process_queue(dt);
+		if (this.paddles[RIGHT_PADDLE] instanceof ExactBot) {
+			this.paddles[RIGHT_PADDLE].update(dt);
+		}
+		if (this.paddles[LEFT_PADDLE] instanceof AIBot) {
+			this.paddles[LEFT_PADDLE].update(dt);
+		}
+	}
+
+	// Update the score for the specified side
+	private _update_score(side: number, score: number): void {
+		this.paddles[side].score += score;
+		if (this.paddles[side].score >= GAME_CONFIG.winning_score) {
+			this.running = false;
+			this.winner = this.players[side];
+		}
+	}
+
+	// Update the game state, including player and ball positions
+	private _update_state(dt: number): void {
+		// cache preceeding rect positions for collision calculations
+		this.paddles[LEFT_PADDLE].cacheRect();
+		this.paddles[RIGHT_PADDLE].cacheRect();
+		this._handle_input(dt);
+		this.ball.update(dt);
+	}
+
+	// Process the input queue and apply player movements
+	private _process_queue(dt: number): void {
+		while (this.queue.length > 0) {
+			const input = this.queue.shift();
+			if (input) {
+				this.paddles[input.side].move(dt, input.dx);
+			}
+		}
+	}
+
+	// Add a new input to the queue
+	enqueue(input: PlayerInput): void {
+		if (!this.paused)
+			this.queue.push(input);
+	}
+
+	// Retrieve the current game state as a data object
+	get_state(): GameStateData {
+		return {
+			paddleLeft: {
+				x:     this.paddles[LEFT_PADDLE].rect.centerx,
+				score: this.paddles[LEFT_PADDLE].score,
+			},
+			paddleRight: {
+				x:     this.paddles[RIGHT_PADDLE].rect.centerx,
+				score: this.paddles[RIGHT_PADDLE].score,
+			},
+			ball: {
+				x: this.ball.rect.centerx,
+				z: this.ball.rect.centerz,
+				current_rally: this.ball.current_rally,
+			},
+		}
+	}
+
+	// Main game loop that updates the state and broadcasts changes
+	async run(): Promise<Player> {
+		while (this.running) {
+			const dt = await this.clock.tick(60);
+			if (this.paused) continue ;
+
+			this._update_state(dt);
+			this._broadcast({
+				type: MessageType.GAME_STATE,
+				state: this.get_state()
+			});
+		}
+		return (this.winner);
+	}
+
+	// Pause the game
+	pause(): void {
+		if(!this.paused) {
+			this.paused = true;
+			this.queue = []
+		}
+	}
+
+	// Resume the game
+	resume(): void {
+		if (this.paused) {
+			this.paused = false;
+		}
+	}
+
+	// Returns if the game is currently paused
+	isPaused(): boolean {
+		return this.paused;
+	}
+}