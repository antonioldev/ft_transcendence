--- conflicted
+++ resolved
@@ -67,7 +67,7 @@
 				timeout = this.shrink(opponent_side);
 				break ;
 			case PowerupType.INVERT_OPPONENT:
-				timeout = this.invert(opponent_side);
+				timeout = this.invert(opponent_side, true);
 				break ;				
 			case PowerupType.INCREASE_PADDLE_SPEED:
 				timeout = this.speed_up(slot.side);
@@ -76,12 +76,11 @@
 				timeout = this.grow(slot.side);
 				break ;
 			case PowerupType.FREEZE:
-				timeout = this.freeze_balls(true);
+				timeout = this.set_freeze(true);
 				break ;
 			case PowerupType.POWERSHOT:
 				timeout = this.powershot(slot.side);
 				break ;
-<<<<<<< HEAD
 			case PowerupType.INVISIBLE_BALL:
 				timeout = GAME_CONFIG.invisibilityTimeLimit; // implementation handled on front
 				break ;
@@ -89,22 +88,11 @@
 				timeout = this.reset_rally();
 				break ;
 			case PowerupType.DOUBLE_POINTS:
-				timeout = this.double_points();
-				break ;
-=======
+				timeout = this.set_double_points(true);
+				break ;
 			case PowerupType.TRIPLE_SHOT:
 				timeout = this.triple_shot();
 				break ;
-			// case PowerupType.INVISIBLE_BALL:
-			// 	timeout = GAME_CONFIG.invisibilityTimeLimit; // implementation handled on front
-			// 	break ;
-			// case PowerupType.RESET_RALLY:
-			// 	timeout = this.reset_rally();
-			// 	break ;
-			// case PowerupType.DOUBLE_POINTS:
-			// 	timeout = this.double_points(true);
-			// 	break ;
->>>>>>> 5a9fc24b
 			default:
 				console.error(`Error: cannot activate unknown Powerup "${slot.type}`);
 				return ;
@@ -125,7 +113,7 @@
 				this.paddles[opponent_side].rect.width = GAME_CONFIG.paddleWidth;
 				break ;	
 			case PowerupType.INVERT_OPPONENT:
-				this.paddles[opponent_side].is_inverted = false;
+				this.invert(opponent_side, false);
 				break ;			
 			case PowerupType.INCREASE_PADDLE_SPEED:
 				this.paddles[slot.side].speed = GAME_CONFIG.paddleSpeed;
@@ -134,12 +122,11 @@
 				this.paddles[slot.side].rect.width = GAME_CONFIG.paddleWidth;
 				break ;
 			case PowerupType.FREEZE:
-				this.freeze_balls(false);
+				this.set_freeze(false);
 				break ;
 			case PowerupType.POWERSHOT:
 				this.paddles[slot.side].powershot_activated = false;
 				break ;
-<<<<<<< HEAD
 			case PowerupType.INVISIBLE_BALL:
 				// handled on front
 				break ;
@@ -147,22 +134,11 @@
 				// nothing to handle
 				break ;
 			case PowerupType.DOUBLE_POINTS:
-				this.ball.double_points_active = false;
-				break ;
-=======
+				this.set_double_points(false);
+				break ;
 			case PowerupType.TRIPLE_SHOT:
 				// nothing to handle
 				break ;
-			// case PowerupType.INVISIBLE_BALL:
-			// 	// handled on front
-			// 	break ;
-			// case PowerupType.RESET_RALLY:
-			// 	// nothing to handle
-			// 	break ;
-			// case PowerupType.DOUBLE_POINTS:
-			// 	this.double_points(false);
-			// 	break ;
->>>>>>> 5a9fc24b
 			default:
 				console.error(`Error: cannot deactivate unknown Powerup "${slot.type}`);
 				return ;
@@ -247,20 +223,20 @@
 		return (GAME_CONFIG.powerupDuration);
 	}
 
-	invert(side: number): number {
-		this.paddles[side].is_inverted = true;
-		return (GAME_CONFIG.powerupDuration);
-	}
-
-	freeze_balls(active: boolean): number {
+	invert(side: number, value: boolean): number {
+		this.paddles[side].is_inverted = value;
+		return (GAME_CONFIG.powerupDuration);
+	}
+
+	set_freeze(active: boolean): number {
 		for (const ball of this.balls) {
 			ball.isFrozen = active;
 		}
 		return (GAME_CONFIG.freezeDuration);
 	}
 
-	triple_shot() {
-		if (this.balls.length === 3) return ;
+	triple_shot(): number {
+		if (this.balls.length === 3) return (0);
 
 		const first_ball = this.balls[0].duplicate();
 		rotate(first_ball.direction, Math.PI / 6);
@@ -273,6 +249,7 @@
 			rotate(second_ball.direction, -(Math.PI / 6));
 			this.balls.push( second_ball )
 		}
+		return (0);
 	}
 
 	powershot(side: number): number {
@@ -285,7 +262,7 @@
 		return (0);
 	}
 
-	double_points(active: boolean) {
+	set_double_points(active: boolean) {
 		for (const ball of this.balls) {
 			ball.double_points_active = active;
 		}
