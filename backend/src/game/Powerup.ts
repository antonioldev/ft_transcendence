--- conflicted
+++ resolved
@@ -76,11 +76,7 @@
 				timeout = this.grow(slot.side);
 				break ;
 			case PowerupType.FREEZE:
-<<<<<<< HEAD
-				timeout = this.freeze(true);
-=======
 				timeout = this.set_freeze(true);
->>>>>>> 3b89ba95
 				break ;
 			case PowerupType.POWERSHOT:
 				timeout = this.powershot(slot.side);
@@ -126,11 +122,7 @@
 				this.paddles[slot.side].rect.width = GAME_CONFIG.paddleWidth;
 				break ;
 			case PowerupType.FREEZE:
-<<<<<<< HEAD
-				this.freeze(false);
-=======
 				this.set_freeze(false);
->>>>>>> 3b89ba95
 				break ;
 			case PowerupType.POWERSHOT:
 				this.paddles[slot.side].powershot_activated = false;
@@ -236,11 +228,7 @@
 		return (GAME_CONFIG.powerupDuration);
 	}
 
-<<<<<<< HEAD
-	freeze(active: boolean): number {
-=======
 	set_freeze(active: boolean): number {
->>>>>>> 3b89ba95
 		for (const ball of this.balls) {
 			ball.isFrozen = active;
 		}
@@ -250,16 +238,14 @@
 	triple_shot(): number {
 		if (this.balls.length === 3) return (0);
 
-		const first_ball = this.balls[0].duplicate();
-		rotate(first_ball.direction, Math.PI / 6);
-
-		if (this.balls.length === 2) {
-			this.balls.push( first_ball )
-		}
-		else if (this.balls.length === 1) {
-			const second_ball = this.balls[0].duplicate();
-			rotate(second_ball.direction, -(Math.PI / 6));
-			this.balls.push( second_ball )
+		const second_ball = this.balls[0].duplicate();
+		rotate(second_ball.direction, Math.PI / 6);
+		this.balls.push( second_ball );
+		
+		if (this.balls.length !== 3) {
+			const third_ball = this.balls[0].duplicate();
+			rotate(third_ball.direction, -Math.PI / 6);
+			this.balls.push( third_ball )
 		}
 		return (0);
 	}
