--- conflicted
+++ resolved
@@ -11,16 +11,7 @@
     rect: Rect; // Current position and size of the ball.
     oldRect: Rect; // Previous position and size of the ball.
     direction: [number, number]; // Direction vector of the ball's movement.
-<<<<<<< HEAD
     speed: number = GAME_CONFIG.ballServeSpeed; // Initial speed of the ball.
-    paddles: (Paddle)[]; // Array of players (paddles) in the game.
-    isPaused: Boolean = false;
-    updateScore: (side: number, score: number) => void; // Callback to update the score.
-    current_rally = 1;
-    speed_cache: number = GAME_CONFIG.ballInitialSpeed;
-=======
-    speed: number = GAME_CONFIG.ballInitialSpeed; // Initial speed of the ball.
->>>>>>> 5a9fc24b
     
     //Powerups
     isFrozen: Boolean = false;
@@ -157,13 +148,8 @@
         this.rect.x = ballPos.x;
         this.rect.z = ballPos.z;
         this.direction = this.randomDirection();
-<<<<<<< HEAD
         this.speed = GAME_CONFIG.ballServeSpeed;
-        this.current_rally = 1;
-=======
-        this.speed = GAME_CONFIG.ballInitialSpeed;
         this.rally.current = 1;
->>>>>>> 5a9fc24b
     }
 
     // Updates the ball's state, including movement, collisions, and scoring.
@@ -176,6 +162,7 @@
 
     duplicate(): Ball {
         let new_ball = new Ball(this.paddles, this.rally, this.updateScore);
+        
         new_ball.rect.copy(this.rect);
         new_ball.oldRect.copy(this.oldRect);
         new_ball.direction = this.direction;
@@ -184,6 +171,7 @@
         new_ball.speed_cache = this.speed_cache
         new_ball.powershot_active = this.powershot_active;
         new_ball.double_points_active = this.double_points_active;
+
         return (new_ball);
     }
 }